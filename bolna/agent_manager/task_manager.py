import asyncio
import traceback
import time
import json
from .base_manager import BaseManager
from bolna.agent_types import *
from bolna.providers import *
from bolna.helpers.utils import create_ws_data_packet, is_valid_md5, get_raw_audio_bytes_from_base64, \
    get_required_input_types, format_messages, get_prompt_responses, update_prompt_with_context


class TaskManager(BaseManager):
    def __init__(self, assistant_name, task_id, task, ws, input_parameters=None, context_data=None, user_id=None,
                 assistant_id=None, run_id=None, connected_through_dashboard=False, log_dir_name=None):
        super().__init__(log_dir_name=log_dir_name)
        self.logger.info(f"doing task {task}")
        self.log_dir_name = log_dir_name
        self.task_id = task_id
        self.assistant_name = assistant_name
        self.tools = {}
        self.websocket = ws
        self.task_config = task
        self.context_data = context_data
        self.connected_through_dashboard = connected_through_dashboard

        # Set up communication queues between processes
        self.audio_queue = asyncio.Queue()
        self.llm_queue = asyncio.Queue()
        self.synthesizer_queue = asyncio.Queue()

        self.pipelines = task['toolchain']['pipelines']
        self.textual_chat_agent = False
        if task['toolchain']['pipelines'][0] == "llm" and task["tools_config"]["llm_agent"][
            "agent_task"] == "conversation":
            self.textual_chat_agent = False

        self.start_time = time.time()

        # Assistant persistance stuff
        self.user_id = user_id
        self.assistant_id = assistant_id
        self.run_id = run_id
        self.mark_set = set()

        self.conversation_ended = False

        # Prompts
        self.prompts, self.system_prompt = {}, {}

        self.input_parameters = input_parameters

        self.queues = {
            "transcriber": self.audio_queue,
            "llm": self.llm_queue,
            "synthesizer": self.synthesizer_queue
        }

        if task_id == 0:
            if self.task_config["tools_config"]["input"]["provider"] in SUPPORTED_INPUT_HANDLERS.keys():
                self.logger.info(f"Connected through dashboard {connected_through_dashboard}")
                if connected_through_dashboard:
                    # If connected through dashboard get basic dashboard class
                    input_handler_class = SUPPORTED_INPUT_HANDLERS.get("default")
                else:
                    input_handler_class = SUPPORTED_INPUT_HANDLERS.get(
                        self.task_config["tools_config"]["input"]["provider"])
                self.tools["input"] = input_handler_class(self.queues, self.websocket, get_required_input_types(task),
                                                          self.mark_set, self.connected_through_dashboard,
                                                          self.log_dir_name)
            else:
                raise "Other input handlers not supported yet"

        if self.task_config["tools_config"]["output"] is None:
            self.logger.info("Not setting up any output handler as it is none")
        elif self.task_config["tools_config"]["output"]["provider"] in SUPPORTED_OUTPUT_HANDLERS.keys():
            output_handler_class = SUPPORTED_OUTPUT_HANDLERS.get(self.task_config["tools_config"]["output"]["provider"])
            self.tools["output"] = output_handler_class(self.websocket, self.mark_set, self.log_dir_name)
        else:
            raise "Other input handlers not supported yet"

        # Current conversation state
        self.current_request_id = None
        self.previous_request_id = None
        self.llm_rejected_request_ids = set()
        self.llm_processed_request_ids = set()

        # Agent stuff
        self.history = []
        self.label_flow = []

        # Setup IO SERVICE, TRANSCRIBER, LLM, SYNTHESIZER
        self.llm_task = None
        self.synthesizer_tasks = []

        # state of conversation
        self.was_long_pause = False

        # Call conversations
        self.call_sid = None
        self.stream_sid = None

        # metering
        self.transcriber_duration = 0
        self.synthesizer_characters = 0
        self.ended_by_assistant = False

        self.extracted_data = None
        self.summarized_data = None

        self.stream = not connected_through_dashboard
        self.is_local = False

        self.logger.info("task initialization completed")

    async def load_prompt(self, assistant_name, task_id, is_local):
        self.logger.info("prompt and config setup started")
        self.is_local = is_local
        prompt_responses = await get_prompt_responses(assistant_name, assistant_id=self.assistant_id,
                                                      user_id=self.user_id, local=self.is_local)
        self.prompts = prompt_responses["task_{}".format(task_id + 1)]

        if "system_prompt" in self.prompts:
            # This isn't a graph based agent
            enriched_prompt = self.prompts["system_prompt"]
            if self.context_data is not None:
                enriched_prompt = update_prompt_with_context(self.prompts["system_prompt"], self.context_data)
            self.system_prompt = {
                'role': "system",
                'content': enriched_prompt
            }
        else:
            self.system_prompt = {
                'role': "system",
                'content': ""
            }

        self.history = [self.system_prompt]

        llm_config = {
            "streaming_model": self.task_config["tools_config"]["llm_agent"]["streaming_model"],
            "classification_model": self.task_config["tools_config"]["llm_agent"]["classification_model"]
        }

        # setting transcriber
        if self.task_config["tools_config"]["transcriber"] is not None:
            provider = "playground" if self.connected_through_dashboard else self.task_config["tools_config"]["input"][
                "provider"]
            self.task_config["tools_config"]["transcriber"]["input_queue"] = self.audio_queue
            if self.task_config["tools_config"]["transcriber"]["model"] in SUPPORTED_TRANSCRIBER_MODELS.keys():
                if self.connected_through_dashboard:
                    self.task_config["tools_config"]["transcriber"]["stream"] = False
                transcriber_class = SUPPORTED_TRANSCRIBER_MODELS.get(
                    self.task_config["tools_config"]["transcriber"]["model"])
                self.tools["transcriber"] = transcriber_class(provider, log_dir_name=self.log_dir_name,
                                                              **self.task_config["tools_config"]["transcriber"])
        # setting synthesizer
        self.logger.info(f"Synthesizer config: {self.task_config['tools_config']['synthesizer']}")
        if self.task_config["tools_config"]["synthesizer"] is not None:
            self.synthesizer_provider = self.task_config["tools_config"]["synthesizer"].pop("provider")
            synthesizer_class = SUPPORTED_SYNTHESIZER_MODELS.get(self.synthesizer_provider)
            provider_config = self.task_config["tools_config"]["synthesizer"].pop("provider_config")
<<<<<<< HEAD
            if self.connected_through_dashboard:
                self.task_config["tools_config"]["synthesizer"]["audio_format"] = "mp3" # Hard code mp3 if we're connected through dashboard
            self.tools["synthesizer"] = synthesizer_class(**self.task_config["tools_config"]["synthesizer"], **provider_config)
=======
            self.tools["synthesizer"] = synthesizer_class(log_dir_name=self.log_dir_name, **self.task_config["tools_config"]["synthesizer"], **provider_config)
>>>>>>> e17fb9d6
            llm_config["max_tokens"] = self.task_config["tools_config"]["synthesizer"].get('max_tokens')
            llm_config["buffer_size"] = self.task_config["tools_config"]["synthesizer"].get('buffer_size')

        # setting llm
        if self.task_config["tools_config"]["llm_agent"]["family"] in SUPPORTED_LLM_MODELS.keys():
            llm_class = SUPPORTED_LLM_MODELS.get(self.task_config["tools_config"]["llm_agent"]["family"])
            llm = llm_class(**llm_config, log_dir_name=self.log_dir_name)
        else:
            raise Exception(f'LLM {self.task_config["tools_config"]["llm_agent"]["family"]} not supported')

        if self.task_config["task_type"] == "conversation":
            if self.task_config["tools_config"]["llm_agent"]["agent_flow_type"] == "streaming":
                self.tools["llm_agent"] = StreamingContextualAgent(llm, log_dir_name=self.log_dir_name)
            elif self.task_config["tools_config"]["llm_agent"]["agent_flow_type"] in ("preprocessed", "formulaic"):
                preprocessed = self.task_config["tools_config"]["llm_agent"]["agent_flow_type"] == "preprocessed"
                logger.info(f"LLM TYPE {type(llm)}")
                self.tools["llm_agent"] = GraphBasedConversationAgent(llm, context_data=self.context_data,
                                                                      prompts=self.prompts, preprocessed=preprocessed,
                                                                      log_dir_name=self.log_dir_name)
        elif self.task_config["task_type"] == "extraction":
            self.logger.info("Setting up extraction agent")
            self.tools["llm_agent"] = ExtractionContextualAgent(llm, prompt=self.system_prompt,
                                                                log_dir_name=self.log_dir_name)
            self.extracted_data = None
        elif self.task_config["task_type"] == "summarization":
            self.logger.info("Setting up summarization agent")
            self.tools["llm_agent"] = SummarizationContextualAgent(llm, prompt=self.system_prompt,
                                                                   log_dir_name=self.log_dir_name)
            self.summarized_data = None

        self.logger.info("prompt and config setup completed")
    ########################
    # LLM task
    ########################

    async def _handle_llm_output(self, next_step, text_chunk, should_bypass_synth, meta_info):
        self.logger.info("received text from LLM for output processing: {}".format(text_chunk))
        if next_step == "synthesizer" and not should_bypass_synth:
            task = asyncio.gather(self._synthesize(create_ws_data_packet(text_chunk, meta_info)))
            self.synthesizer_tasks.append(asyncio.ensure_future(task))
        elif self.tools["output"] is not None:
            await self.tools["output"].handle(create_ws_data_packet(text_chunk, meta_info))

    def _get_next_step(self, sequence, origin):
        try:
            return next((self.pipelines[sequence][i + 1] for i in range(len(self.pipelines[sequence]) - 1) if
                         self.pipelines[sequence][i] == origin), "output")
        except Exception as e:
            self.logger.error(f"Error getting next step: {e}")

    def _set_call_details(self, message):
        if self.call_sid is not None and self.stream_sid is not None and "call_sid" not in message['meta_info'] and "stream_sid" not in message['meta_info']:
            return

        if "call_sid" in message['meta_info']:
            self.call_sid = message['meta_info']["call_sid"]
        if "stream_sid" in message:
            self.stream_sid = message['meta_info']["stream_sid"]

    async def _process_followup_task(self, message, sequence, meta_info):
        message = format_messages(self.input_parameters["messages"])  # Remove the initial system prompt
        self.history.append({
            'role': 'user',
            'content': message
        })

        json_data = await self.tools["llm_agent"].generate(self.history)
        json_data = json.loads(json_data)
        if "summary" in json_data:
            self.summarized_data = json_data["summary"]
        else:
            self.extracted_data = json_data

    async def _process_conversation_preprocessed_task(self, message, sequence, meta_info):
        if self.task_config["tools_config"]["llm_agent"]['agent_flow_type'] == "preprocessed":
            llm_response = ""
            self.history.append({
                'role': 'user',
                'content': message['data']
            })
            start_time = time.time()

            async for text_chunk in self.tools['llm_agent'].generate(self.history, stream=True, synthesize=True,
                                                                     label_flow=self.label_flow):
                if text_chunk == "<end_of_conversation>":
                    self.logger.info("Got end of conversation. I'm stopping now")
                    self.conversation_ended = True
                    await asyncio.sleep(5) #Make sure that the message is passed over and complete before cutting the handler
                    await self.tools["input"].stop_handler()
                    self.logger.info("Stopped input handler")
                    if "transcriber" in self.tools and not self.connected_through_dashboard:
                        self.logger.info("Stopping transcriber")
                        await self.tools["transcriber"].toggle_connection()
                        await asyncio.sleep(5)  # Making sure whatever message was passed is over
                    return
                self.logger.info(f"Text chunk {text_chunk}")
                if is_valid_md5(text_chunk):
                    self.synthesizer_tasks.append(asyncio.create_task(
                        self._synthesize(create_ws_data_packet(text_chunk, meta_info, is_md5_hash=True))))
                else:
                    self.synthesizer_tasks.append(asyncio.create_task(
                        self._synthesize(create_ws_data_packet(text_chunk, meta_info, is_md5_hash=False))))

    async def _process_conversation_formulaic_task(self, message, sequence, meta_info):
        self.history.append({
            'role': 'user',
            'content': message['data']
        })
        start_time = time.time()
        llm_response = ""
        self.logger.info("Agent flow is formulaic and hence moving smoothly")
        async for text_chunk in self.tools['llm_agent'].generate(self.history, stream=True, synthesize=True):
            if is_valid_md5(text_chunk):
                self.synthesizer_tasks.append(asyncio.create_task(
                    self._synthesize(create_ws_data_packet(text_chunk, meta_info, is_md5_hash=True))))
            else:
                # TODO Make it more modular
                llm_response += " " +text_chunk
                next_step = self._get_next_step(sequence, "llm")
                if next_step == "synthesizer":
                    task = asyncio.gather(self._synthesize(create_ws_data_packet(text_chunk, meta_info)))
                    self.synthesizer_tasks.append(asyncio.ensure_future(task))
                else:
                    self.logger.info(f"Sending output text {sequence}")
                    await self.tools["output"].handle(create_ws_data_packet(text_chunk, meta_info))
                    self.synthesizer_tasks.append(asyncio.create_task(
                        self._synthesize(create_ws_data_packet(text_chunk, meta_info, is_md5_hash=False))))

    async def _process_conversation_task(self, message, sequence, meta_info):
        next_step = None
        self.logger.info("agent flow is not preprocessed")
        llm_response = ""
        self.history.append({
            'role': 'user',
            'content': message['data']
        })
        should_bypass_synth = 'bypass_synth' in meta_info and meta_info['bypass_synth'] == True

        async for text_chunk in self.tools['llm_agent'].generate(self.history, synthesize=True):
            self.logger.info(f"received text from LLM: {text_chunk}")
            llm_response += " " + text_chunk
            next_step = self._get_next_step(sequence, "llm")
            if self.stream:
                await self._handle_llm_output(next_step, text_chunk, should_bypass_synth, meta_info)

        if not self.stream:
            await self._handle_llm_output(next_step, llm_response, should_bypass_synth, meta_info)

        if self.current_request_id in self.llm_rejected_request_ids:
            self.logger.info("User spoke while LLM was generating response")
        else:
            self.history.append({"role": "assistant", "content": llm_response})

            #answer = await self.tools["llm_agent"].check_for_completion(self.history)
            answer = False
            if answer:
                self.logger.info("Got end of conversation. I'm stopping now")
                self.conversation_ended = True
                self.ended_by_assistant = True
                await self.tools["input"].stop_handler()
                self.logger.info("Stopped input handler")
                if "transcriber" in self.tools and not self.connected_through_dashboard:
                    self.logger.info("Stopping transcriber")
                    await self.tools["transcriber"].toggle_connection()
                    await asyncio.sleep(5)  # Making sure whatever message was passed is over
                return

            self.llm_processed_request_ids.add(self.current_request_id)
            llm_response = ""


    def _extract_sequence_and_meta(self, message):
        sequence, meta_info = None, None
        if isinstance(message, dict) and "meta_info" in message:
            self._set_call_details(message)
            sequence = message["meta_info"]["sequence"]
            meta_info = message["meta_info"]
        return sequence, meta_info

    def _is_extraction_task(self):
        return self.task_config["task_type"] == "extraction"

    def _is_summarization_task(self):
        return self.task_config["task_type"] == "summarization"

    def _is_conversation_task(self):
        return self.task_config["task_type"] == "conversation"

    def _is_preprocessed_flow(self):
        return self.task_config["tools_config"]["llm_agent"]['agent_flow_type'] == "preprocessed"

    def _is_formulaic_flow(self):
        return self.task_config["tools_config"]["llm_agent"]['agent_flow_type'] == "formulaic"

    # This is used only in the case it's a text based chatbot
    async def _listen_llm_input_queue(self):
        self.logger.info(
            f"Starting listening to LLM queue as either Connected to dashboard = {self.connected_through_dashboard} or  it's a textual chat agent {self.textual_chat_agent}")
        while True:
            try:
                ws_data_packet = await self.queues["llm"].get()
                self.logger.info(f"ws_data_packet {ws_data_packet}")
                bos_packet = create_ws_data_packet("<beginning_of_stream>", ws_data_packet['meta_info'])
                await self.tools["output"].handle(bos_packet)
                await self._run_llm_task(
                    ws_data_packet)  # In case s3 is down and it's an audio processing job, this might produce blank message on the frontend of playground.
                eos_packet = create_ws_data_packet("<end_of_stream>", ws_data_packet['meta_info'])
                await self.tools["output"].handle(eos_packet)

            except Exception as e:
                traceback.print_exc()
                self.logger.error(f"Something went wrong with LLM queue {e}")
                break

    async def _run_llm_task(self, message):
        self.logger.info("running llm based agent")
        sequence, meta_info = self._extract_sequence_and_meta(message)

        try:
            if self._is_extraction_task() or self._is_summarization_task():
                await self._process_followup_task(message, sequence, meta_info)
            elif self._is_conversation_task():
                if self._is_preprocessed_flow():
                    await self._process_conversation_preprocessed_task(message, sequence, meta_info)

                elif self._is_formulaic_flow():
                    await self._process_conversation_formulaic_task(message, sequence, meta_info)
                else:
                    await self._process_conversation_task(message, sequence, meta_info)
            else:
                self.logger.error("unsupported task type: {}".format(self.task_config["task_type"]))
            self.llm_task = None
        except Exception as e:
            traceback.print_exc()
            self.logger.error(f"Something went wrong in llm: {e}")

    async def process_transcriber_request(self, meta_info):
        if not self.current_request_id or self.current_request_id != meta_info["request_id"]:
            self.previous_request_id, self.current_request_id = self.current_request_id, meta_info["request_id"]

        sequence = meta_info["sequence"]

        # check if previous request id is not in transmitted request id
        if self.previous_request_id is None:
            is_first_message = True
        elif self.previous_request_id not in self.llm_processed_request_ids:
            self.llm_rejected_request_ids.add(self.previous_request_id)
        else:
            skip_append_to_data = False

        return sequence

    async def process_interruption(self):
        await self.tools["output"].handle_interruption()
        if self.llm_task is not None:
            self.llm_task.cancel()
            self.llm_task = None
            self.was_long_pause = True

        if len(self.synthesizer_tasks) > 0:
            for synth_task in self.synthesizer_tasks:
                synth_task.cancel()
            self.synthesizer_tasks = []

    ########################
    # Transcriber task
    ########################

    async def _handle_transcriber_output(self, next_task, transcriber_message, meta_info):
        if next_task == "llm":
            meta_info["origin"] = "transcriber"
            self.llm_task = asyncio.create_task(
                self._run_llm_task(create_ws_data_packet(transcriber_message, meta_info)))
        elif next_task == "synthesizer":
            self.synthesizer_tasks.append(asyncio.create_task(
                self._synthesize(create_ws_data_packet(transcriber_message, meta_info))))
        else:
            self.logger.info(f"Need to separate out output task")

    async def _listen_transcriber(self):
        transcriber_message = ""
        start_time = None
        try:
            if self.stream:
                async for message in self.tools["transcriber"].transcribe():
                    if message['data'] == "transcriber_connection_closed":
                        self.transcriber_duration += message['meta_info']["transcriber_duration"]
                        self.logger.info("transcriber connection closed")
                        return

                    self._set_call_details(message)
                    meta_info = message["meta_info"]
                    sequence = await self.process_transcriber_request(meta_info)

                    if message['data'] == "TRANSCRIBER_BEGIN":
                        self.logger.info("starting transcriber stream")
                        start_time = time.time()
                        await self.tools["output"].handle_interruption()
                        if self.llm_task is not None:
                            self.logger.info("Cancelling LLM Task as it's on")
                            self.llm_task.cancel()
                            self.llm_task = None
                            self.was_long_pause = True

                        if len(self.synthesizer_tasks) > 0:
                            self.logger.info("Cancelling Synthesizer tasks")
                            for synth_task in self.synthesizer_tasks:
                                synth_task.cancel()
                            self.synthesizer_tasks = []
                        continue
                    elif message['data'] == "TRANSCRIBER_END":
<<<<<<< HEAD
                        logger.info("END and gerring the next step")
=======
                        self.logger.info("transcriber stream and preparing the next step")
>>>>>>> e17fb9d6
                        next_task = self._get_next_step(sequence, "transcriber")
                        self.logger.info(f'got the next task {next_task}')
                        if self.was_long_pause:
                            self.logger.info(
                                f"Seems like there was a long pause {self.history[-1]['content']} , {transcriber_message}")
                            message = self.history[-1]['content'] + " " + transcriber_message
                            self.history = self.history[:-1]
                            self.was_long_pause = False

                        self.logger.info(f'invoking next_task {next_task} with transcriber_message: {transcriber_message}')
                        await self._handle_transcriber_output(next_task, transcriber_message, meta_info)
                        transcriber_message = ""
                        continue
                    else:
                        self.logger.info("processed text from transcriber: {}".format(message['data']))
                        transcriber_message += message['data']
            else:
                self.logger.info("Not a streaming conversation. Hence getting a full blown transcript")
                async for message in self.tools["transcriber"].transcribe():
                    self.logger.info(f"message from transcriber {message}")
                    sequence = message["meta_info"]["sequence"]
                    next_task = self._get_next_step(sequence, "transcriber")
                    self.transcriber_duration += message["meta_info"]["transcriber_duration"] if "transcriber_duration" in message["meta_info"] else 0
                    await self._handle_transcriber_output(next_task, message['data'], message["meta_info"])

        except Exception as e:
            traceback.print_exc()
            self.logger.error(f"Error in transcriber {e}")

    async def _send_to_synthesizer(self):
        pass

    async def _synthesize(self, message):
        meta_info = message["meta_info"]
        text = message["data"]
        meta_info["type"] = "audio"
        try:
            if meta_info["is_md5_hash"]:
                self.logger.info('sending preprocessed audio response to {}'.format(
                    self.task_config["tools_config"]["output"]["provider"]))
                audio_chunk = await get_raw_audio_bytes_from_base64(self.assistant_name, text,
                                                                    self.task_config["tools_config"]["output"][
                                                                        "format"], local=self.is_local,
                                                                    user_id=self.user_id,
                                                                    assistant_id=self.assistant_id)
                await self.tools["output"].handle(create_ws_data_packet(audio_chunk, meta_info))

            elif self.synthesizer_provider in SUPPORTED_SYNTHESIZER_MODELS.keys():
<<<<<<< HEAD
                logger.info('Synthesizing chunk via {}'.format(self.synthesizer_provider))
=======
                self.logger.info(
                    'Synthesizing chunk via {}'.format(self.synthesizer_provider))
>>>>>>> e17fb9d6
                self.synthesizer_characters += len(text)
                self.logger.info('sending text to {} for generation: {} '.format(self.synthesizer_provider, text))

                self.logger.info('Sending synthesized audio chunk to {}'.format(
                    self.task_config["tools_config"]["output"]["provider"]))
                async for audio_chunk in self.tools["synthesizer"].generate(text):
                    if not self.conversation_ended:
                        await self.tools["output"].handle(create_ws_data_packet(audio_chunk, meta_info))
            else:
                self.logger.info("other synthesizer models not supported yet")
        except Exception as e:
            self.logger.error(f"Error in synthesizer: {e}")

    async def run(self):
        """
        Run will start a listener that will continuously listen to the websocket
        - If type is "audio": it'll pass it to transcriber
            - Transcriber will pass it deepgram
            - Deepgram will respond
    
        """
        try:
            if self.task_id == 0:
                # Create transcriber and synthesizer tasks
                self.logger.info("starting task_id {}".format(self.task_id))
                tasks = [asyncio.create_task(self.tools['input'].handle())]
                if "transcriber" in self.tools:
                    tasks.append(asyncio.create_task(self._listen_transcriber()))
<<<<<<< HEAD
=======

>>>>>>> e17fb9d6
                if self.connected_through_dashboard and self.task_config['task_type'] == "conversation":
                    self.logger.info(
                        "Since it's connected through dashboard, I'll run listen_llm_tas too in case user wants to simply text")
                    self.llm_queue_task = asyncio.create_task(self._listen_llm_input_queue())
                try:
                    await asyncio.gather(*tasks)
                except Exception as e:
                    self.logger.error(f"Error: {e}")

                # Close connections
                # if "transcriber" in self.tools:
                #     self.logger.info(f"Closing transcriber")
                #     await self.tools["transcriber"].toggle_connection()
                #     await asyncio.sleep(5) #Making sure whatever message was passed is over

                self.logger.info("Conversation completed")
            else:
                # Run agent followup tasks
                try:
                    await self._run_llm_task(self.input_parameters)
                except Exception as e:
                    self.logger.error(f"Could not do llm call: {e}")
                    raise Exception(e)

        except asyncio.CancelledError as e:
            # Cancel all tasks on cancel
            traceback.print_exc()
            self.handle_cancellation(f"Websocket got cancelled {self.task_id}")

        except Exception as e:
            # Cancel all tasks on error
            self.handle_cancellation(f"Exception occurred {e}")
            raise Exception(e)

        finally:
            # Construct output
            if self.task_id == 0:
                output = {"messages": self.history, "conversation_time": time.time() - self.start_time,
                          "label_flow": self.label_flow, "call_sid": self.call_sid, "stream_sid": self.stream_sid,
                          "transcriber_duration": self.transcriber_duration,
                          "synthesizer_characters": self.synthesizer_characters, "ended_by_assistant": self.ended_by_assistant}
            else:
                output = self.input_parameters
                if self.task_config["task_type"] == "extraction":
                    output = { "extracted_data" : self.extracted_data, "task_type": "extraction"}
                elif self.task_config["task_type"] == "summarization":
                    output = {"summary" : self.summarized_data, "task_type": "summarization"}

            return output

    def handle_cancellation(self, message):
        try:
            # Cancel all tasks on cancellation
            tasks = [t for t in asyncio.all_tasks() if t is not asyncio.current_task()]
            self.logger.info(f"tasks {len(tasks)}")
            for task in tasks:
                self.logger.info(f"Cancelling task {task.get_name()}")
                task.cancel()
            self.logger.info(message)
        except Exception as e:
            traceback.print_exc()
            self.logger.info(e)<|MERGE_RESOLUTION|>--- conflicted
+++ resolved
@@ -159,13 +159,9 @@
             self.synthesizer_provider = self.task_config["tools_config"]["synthesizer"].pop("provider")
             synthesizer_class = SUPPORTED_SYNTHESIZER_MODELS.get(self.synthesizer_provider)
             provider_config = self.task_config["tools_config"]["synthesizer"].pop("provider_config")
-<<<<<<< HEAD
             if self.connected_through_dashboard:
                 self.task_config["tools_config"]["synthesizer"]["audio_format"] = "mp3" # Hard code mp3 if we're connected through dashboard
             self.tools["synthesizer"] = synthesizer_class(**self.task_config["tools_config"]["synthesizer"], **provider_config)
-=======
-            self.tools["synthesizer"] = synthesizer_class(log_dir_name=self.log_dir_name, **self.task_config["tools_config"]["synthesizer"], **provider_config)
->>>>>>> e17fb9d6
             llm_config["max_tokens"] = self.task_config["tools_config"]["synthesizer"].get('max_tokens')
             llm_config["buffer_size"] = self.task_config["tools_config"]["synthesizer"].get('buffer_size')
 
@@ -477,11 +473,7 @@
                             self.synthesizer_tasks = []
                         continue
                     elif message['data'] == "TRANSCRIBER_END":
-<<<<<<< HEAD
-                        logger.info("END and gerring the next step")
-=======
-                        self.logger.info("transcriber stream and preparing the next step")
->>>>>>> e17fb9d6
+                        logger.info("transcriber stream and preparing the next step")
                         next_task = self._get_next_step(sequence, "transcriber")
                         self.logger.info(f'got the next task {next_task}')
                         if self.was_long_pause:
@@ -530,12 +522,7 @@
                 await self.tools["output"].handle(create_ws_data_packet(audio_chunk, meta_info))
 
             elif self.synthesizer_provider in SUPPORTED_SYNTHESIZER_MODELS.keys():
-<<<<<<< HEAD
                 logger.info('Synthesizing chunk via {}'.format(self.synthesizer_provider))
-=======
-                self.logger.info(
-                    'Synthesizing chunk via {}'.format(self.synthesizer_provider))
->>>>>>> e17fb9d6
                 self.synthesizer_characters += len(text)
                 self.logger.info('sending text to {} for generation: {} '.format(self.synthesizer_provider, text))
 
@@ -564,10 +551,6 @@
                 tasks = [asyncio.create_task(self.tools['input'].handle())]
                 if "transcriber" in self.tools:
                     tasks.append(asyncio.create_task(self._listen_transcriber()))
-<<<<<<< HEAD
-=======
-
->>>>>>> e17fb9d6
                 if self.connected_through_dashboard and self.task_config['task_type'] == "conversation":
                     self.logger.info(
                         "Since it's connected through dashboard, I'll run listen_llm_tas too in case user wants to simply text")
