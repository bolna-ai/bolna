import asyncio
from collections import defaultdict
import math
import os
import random
import traceback
import time
import json
import uuid
import copy
from datetime import datetime
import pytz

import aiohttp

from bolna.constants import ACCIDENTAL_INTERRUPTION_PHRASES, DEFAULT_USER_ONLINE_MESSAGE, DEFAULT_USER_ONLINE_MESSAGE_TRIGGER_DURATION, FILLER_DICT, PRE_FUNCTION_CALL_MESSAGE, DEFAULT_LANGUAGE_CODE
from bolna.helpers.function_calling_helpers import trigger_api, computed_api_response
from bolna.memory.cache.vector_cache import VectorCache
from .base_manager import BaseManager
from bolna.agent_types import *
from bolna.providers import *
from bolna.prompts import *
from bolna.helpers.utils import get_route_info, calculate_audio_duration, create_ws_data_packet, get_file_names_in_directory, get_raw_audio_bytes, is_valid_md5, \
    get_required_input_types, format_messages, get_prompt_responses, resample, save_audio_file_to_s3, update_prompt_with_context, get_md5_hash, clean_json_string, wav_bytes_to_pcm, convert_to_request_log, yield_chunks_from_memory, process_task_cancellation
from bolna.helpers.logger_config import configure_logger
from semantic_router import Route
from semantic_router.layer import RouteLayer
from semantic_router.encoders import FastEmbedEncoder

asyncio.get_event_loop().set_debug(True)
logger = configure_logger(__name__)


class TaskManager(BaseManager):
    def __init__(self, assistant_name, task_id, task, ws, input_parameters=None, context_data=None,
                 assistant_id=None, turn_based_conversation=False, cache=None,
                 input_queue=None, conversation_history=None, output_queue=None, yield_chunks=True, **kwargs):
        super().__init__()
        # Latency and logging
        self.latency_dict = defaultdict(dict)
        self.kwargs = kwargs

        #Setup Latency part
        self.llm_latencies = []
        self.synthesizer_latencies = []
        self.transcriber_latencies = []
        self.average_llm_latency = 0.0
        self.average_synthesizer_latency = 0.0
        self.average_transcriber_latency = 0.0
        self.task_config = task

        self.timezone = pytz.timezone('America/Los_Angeles')
        self.language = DEFAULT_LANGUAGE_CODE

        if task['tools_config'].get('api_tools', None) is not None:
            self.kwargs['api_tools'] = task['tools_config']['api_tools']

        if task['tools_config']["llm_agent"] and task['tools_config']["llm_agent"]['llm_config'].get('assistant_id', None) is not None:
            self.kwargs['assistant_id'] = task['tools_config']["llm_agent"]['llm_config']['assistant_id']

        if self.__is_openai_assistant():
            self.kwargs['assistant_id'] = task['tools_config']["llm_agent"]['llm_config']['assistant_id']

        logger.info(f"doing task {task}")
        self.task_id = task_id
        self.assistant_name = assistant_name
        self.tools = {}
        self.websocket = ws
        self.context_data = context_data
        logger.info(f"turn_based_conversation {turn_based_conversation}")
        self.turn_based_conversation = turn_based_conversation
        self.enforce_streaming = kwargs.get("enforce_streaming", False)
        self.room_url = kwargs.get("room_url", None)
        self.callee_silent = True
        self.yield_chunks = yield_chunks
        # Set up communication queues between processes
        self.audio_queue = asyncio.Queue()
        self.llm_queue = asyncio.Queue()
        self.synthesizer_queue = asyncio.Queue()
        self.transcriber_output_queue = asyncio.Queue()
        self.queues = {
            "transcriber": self.audio_queue,
            "llm": self.llm_queue,
            "synthesizer": self.synthesizer_queue
        }
        self.pipelines = task['toolchain']['pipelines']
        self.textual_chat_agent = False
        if task['toolchain']['pipelines'][0] == "llm" and task["tools_config"]["llm_agent"]["agent_task"] == "conversation":
            self.textual_chat_agent = False

        # Assistant persistance stuff
        self.assistant_id = assistant_id
        self.run_id = kwargs.get("run_id")

        self.mark_set = set()
        self.sampling_rate = 24000
        self.conversation_ended = False

        # Prompts
        self.prompts, self.system_prompt = {}, {}
        self.input_parameters = input_parameters

        # Recording
        self.should_record = False
        self.conversation_recording = {
            "input": {
                'data': b'',
                'started': time.time()
            },
            "output": [],
            "metadata": {
                "started": 0
            }
        }
        #IO HANDLERS
        if task_id == 0:
            self.default_io = self.task_config["tools_config"]["output"]["provider"] == 'default'
            logger.info(f"Connected via websocket")
            self.should_record = self.task_config["tools_config"]["output"]["provider"] == 'default' and self.enforce_streaming #In this case, this is a websocket connection and we should record
            self.__setup_input_handlers(turn_based_conversation, input_queue, self.should_record)
        self.__setup_output_handlers(turn_based_conversation, output_queue)

        # Agent stuff
        # Need to maintain current conversation history and overall persona/history kinda thing.
        # Soon we will maintain a separate history for this
        self.history = [] if conversation_history is None else conversation_history
        self.interim_history = copy.deepcopy(self.history.copy())
        logger.info(f'History {self.history}')
        self.label_flow = []

        # Setup IO SERVICE, TRANSCRIBER, LLM, SYNTHESIZER
        self.llm_task = None
        self.execute_function_call_task = None
        self.synthesizer_tasks = []
        self.synthesizer_task = None
        self.synthesizer_monitor_task = None

        # state of conversation
        self.current_request_id = None
        self.previous_request_id = None
        self.llm_rejected_request_ids = set()
        self.llm_processed_request_ids = set()
        self.was_long_pause = False
        self.buffers = []
        self.should_respond = False
        self.last_response_time = time.time()
        self.is_an_ivr_call = self._is_conversation_task() and self._is_preprocessed_flow() and not self.turn_based_conversation
        self.consider_next_transcript_after = time.time()
        self.duration_to_prevent_accidental_interruption = 3 if self.is_an_ivr_call else 0
        self.callee_speaking = False
        self.callee_speaking_start_time = -1
        self.llm_response_generated = False
        self.turn_id = 0

        # Call conversations
        self.call_sid = None
        self.stream_sid = None

        # metering
        self.transcriber_duration = 0
        self.synthesizer_characters = 0
        self.ended_by_assistant = False
        self.start_time = time.time()

        #Tasks
        self.extracted_data = None
        self.summarized_data = None
        logger.info(f"TASK CONFIG {self.task_config['tools_config'] }")
        self.stream = (self.task_config["tools_config"]['synthesizer'] is not None and self.task_config["tools_config"]["synthesizer"]["stream"]) and (self.enforce_streaming or not self.turn_based_conversation)
        #self.stream = not turn_based_conversation #Currently we are allowing only realtime conversation based usecases. Hence it'll always be true unless connected through dashboard
        self.is_local = False
        self.llm_config = None


        self.agent_type = None

        self.llm_config_map = {}
        self.llm_agent_map = {}
        if self.__is_multiagent():
            for agent, config in self.task_config["tools_config"]["llm_agent"]['llm_config']['agent_map'].items():
                self.llm_config_map[agent] = config.copy()
                self.llm_config_map[agent]['buffer_size'] = self.task_config["tools_config"]["synthesizer"][
                    'buffer_size']
                if 'assistant_id' in config:
                    self.llm_config_map[agent]['agent_type'] = "openai_assistant"
        elif not self.__is_openai_assistant():
            if self.task_config["tools_config"]["llm_agent"] is not None:
                if self.__is_knowledgebase_agent():
                    self.llm_agent_config = self.task_config["tools_config"]["llm_agent"]
                    self.llm_config = {
                        "model": self.llm_agent_config['llm_config']['model'],
                        "max_tokens": self.llm_agent_config['llm_config']['max_tokens'],
                        "provider": self.llm_agent_config['llm_config']['provider'],
                    }
                elif self.__is_graph_agent():
                    self.llm_agent_config = self.task_config["tools_config"]["llm_agent"]
                    self.llm_config = {
                        "model": self.llm_agent_config['llm_config']['model'],
                        "max_tokens": self.llm_agent_config['llm_config']['max_tokens'],
                        "provider": self.llm_agent_config['llm_config']['provider'],
                    }
                else:
                    agent_type = self.task_config["tools_config"]["llm_agent"].get("agent_type", None)
                    if not agent_type:
                        self.llm_agent_config = self.task_config["tools_config"]["llm_agent"]
                    else:
                        self.llm_agent_config = self.task_config["tools_config"]["llm_agent"]['llm_config']

                    self.llm_config = {
                        "model": self.llm_agent_config['model'],
                        "max_tokens": self.llm_agent_config['max_tokens'],
                        "provider": self.llm_agent_config['provider'],
                    }

        # if self.task_config["tools_config"]["llm_agent"] is not None:
        #     self.llm_config = {
        #         "model": self.llm_agent_config["model"],
        #         "max_tokens": self.task_config["tools_config"]["llm_agent"]["max_tokens"],
        #         "provider": self.task_config["tools_config"]["llm_agent"]["provider"]
        #     }

        # Output stuff
        self.output_task = None
        self.buffered_output_queue = asyncio.Queue()

        # Memory
        self.cache = cache
        logger.info("task initialization completed")

        # Sequence id for interruption
        self.curr_sequence_id = 0
        self.sequence_ids = {-1} #-1 is used for data that needs to be passed and is developed by task manager like backchannleing etc.

        #setup request logs
        self.request_logs = []
        self.hangup_task = None

        self.conversation_config = None

        if task_id == 0:
            provider_config = self.task_config["tools_config"]["synthesizer"].get("provider_config")
            self.synthesizer_voice = provider_config["voice"]

            self.background_check_task = None
            self.hangup_task = None
            self.output_chunk_size = 16384 if self.sampling_rate == 24000 else 4096 #0.5 second chunk size for calls
            # For nitro
            self.nitro = True
            self.conversation_config = task.get("task_config", {})
            logger.info(f"Conversation config {self.conversation_config}")

            self.trigger_user_online_message_after = self.conversation_config.get("trigger_user_online_message_after", DEFAULT_USER_ONLINE_MESSAGE_TRIGGER_DURATION)
            self.check_if_user_online = self.conversation_config.get("check_if_user_online", True)
            self.check_user_online_message = self.conversation_config.get("check_user_online_message", DEFAULT_USER_ONLINE_MESSAGE)

            self.kwargs["process_interim_results"] = "true" if self.conversation_config.get("optimize_latency", False) is True else "false"
            logger.info(f"Processing interim results {self.kwargs['process_interim_results'] }")
            # Routes
            self.routes = task['tools_config']['llm_agent'].get("routes", None)
            self.route_layer = None

            if self.routes:
                start_time = time.time()
                routes_meta = self.kwargs.get('routes', None)
                if self.__is_multiagent():
                    routes_meta = self.kwargs.get('routes', None)
                    routes_meta = routes_meta['routes']
                else:
                    routes_meta = self.kwargs.get('routes', None)

                if self.kwargs['routes']:
                    self.vector_caches = routes_meta["vector_caches"]
                    self.route_responses_dict = routes_meta["route_responses_dict"]
                    self.route_layer = routes_meta["route_layer"]
                    logger.info(f"Time to setup routes from warmed up cache {time.time() - start_time}")
                else:
                    self.__setup_routes(self.routes)
                    logger.info(f"Time to setup routes {time.time() - start_time}")

            if self.__is_multiagent():
                routes_meta = self.kwargs.pop('routes', None)
                self.agent_routing = routes_meta['agent_routing_config']['route_layer']
                self.default_agent = task['tools_config']['llm_agent']['llm_config']['default_agent']
                logger.info(f"Initialised with default agent {self.default_agent}, agent_routing {self.agent_routing}")

            # for long pauses and rushing
            if self.conversation_config is not None:
                self.minimum_wait_duration = self.task_config["tools_config"]["transcriber"]["endpointing"]
                logger.info(f"minimum wait duration {self.minimum_wait_duration}")
                self.last_spoken_timestamp = time.time() * 1000
                self.incremental_delay = self.conversation_config.get("incremental_delay", 100)
                logger.info(f"incremental_delay - {self.incremental_delay}")
                self.required_delay_before_speaking = max(self.minimum_wait_duration - self.incremental_delay, 0)  #Everytime we get a message we increase it by 100 miliseconds
                self.time_since_first_interim_result = -1

                #Cut conversation
                self.hang_conversation_after = self.conversation_config.get("hangup_after_silence", 10)
                logger.info(f"hangup_after_silence {self.hang_conversation_after}")
                self.last_transmitted_timestamp = 0
                self.let_remaining_audio_pass_through = False #Will be used to let remaining audio pass through in case of utterenceEnd event and there's still audio left to be sent

                self.use_llm_to_determine_hangup = self.conversation_config.get("hangup_after_LLMCall", False)
                self.check_for_completion_prompt = self.conversation_config.get("call_cancellation_prompt", None)
                self.check_for_completion_llm = os.getenv("CHECK_FOR_COMPLETION_LLM")
                self.time_since_last_spoken_human_word = 0

                #Handling accidental interruption
                self.number_of_words_for_interruption = self.conversation_config.get("number_of_words_for_interruption", 3)
                self.asked_if_user_is_still_there = False #Used to make sure that if user's phrase qualifies as acciedental interruption, we don't break the conversation loop
                self.first_message_passed = True if self.task_config["tools_config"]["output"]["provider"] == 'default' else False
                self.started_transmitting_audio = False
                self.accidental_interruption_phrases = set(ACCIDENTAL_INTERRUPTION_PHRASES)
                #self.interruption_backoff_period = 1000 #conversation_config.get("interruption_backoff_period", 300) #this is the amount of time output loop will sleep before sending next audio
                self.allow_extra_sleep = False #It'll help us to back off as soon as we hear interruption for a while

                #Backchanneling
                self.should_backchannel = self.conversation_config.get("backchanneling", False)
                self.backchanneling_task = None
                self.backchanneling_start_delay = self.conversation_config.get("backchanneling_start_delay", 5)
                self.backchanneling_message_gap = self.conversation_config.get("backchanneling_message_gap", 2) #Amount of duration co routine will sleep
                if self.should_backchannel and not turn_based_conversation and task_id == 0:
                    logger.info(f"Should backchannel")
                    self.backchanneling_audios = f'{kwargs.get("backchanneling_audio_location", os.getenv("BACKCHANNELING_PRESETS_DIR"))}/{self.synthesizer_voice.lower()}'
                    #self.num_files = list_number_of_wav_files_in_directory(self.backchanneling_audios)
                    try:
                        self.filenames = get_file_names_in_directory(self.backchanneling_audios)
                        logger.info(f"Backchanneling audio location {self.backchanneling_audios}")
                    except Exception as e:
                        logger.error(f"Something went wrong an putting should backchannel to false {e}")
                        self.should_backchannel = False
                else:
                    logger.info(f"Not setting up backchanneling")
                    self.backchanneling_audio_map = []
                # Agent welcome message
                if "agent_welcome_message" in self.kwargs:
                    logger.info(f"Agent welcome message present {self.kwargs['agent_welcome_message']}")
                    self.first_message_task = None
                    self.transcriber_message = ''

                # Ambient noise
                self.ambient_noise = self.conversation_config.get("ambient_noise", False)
                self.ambient_noise_task = None
                if self.ambient_noise:
                    logger.info(f"Ambient noise is True {self.ambient_noise}")
                    self.soundtrack = f"{self.conversation_config.get('ambient_noise_track', 'coffee-shop')}.wav"

            # Classifier for filler
            self.use_fillers = self.conversation_config.get("use_fillers", False)
            if self.use_fillers:
                self.filler_classifier = kwargs.get("classifier", None)
                if self.filler_classifier is None:
                    logger.info("Not using fillers to decrease latency")
                else:
                    self.filler_preset_directory = f"{os.getenv('FILLERS_PRESETS_DIR')}/{self.synthesizer_voice.lower()}"

        # setting transcriber
        self.__setup_transcriber()
        # setting synthesizer
        self.__setup_synthesizer(self.llm_config)
        # # setting llm
        # llm = self.__setup_llm(self.llm_config)
        # # Setup tasks
        # self.__setup_tasks(llm)

        # setting llm
        if self.llm_config is not None:
            logger.info(f"LLM CONFIG IS NOT NONE {self.task_config['task_type']} llm agent config {self.llm_agent_config}")
            llm = self.__setup_llm(self.llm_config, task_id)
            #Setup tasks
            agent_params = {
                'llm': llm,
                'agent_type': self.llm_agent_config.get("agent_type","simple_llm_agent")
            }
            self.__setup_tasks(**agent_params)

        elif self.__is_multiagent():
            # Setup task for multiagent conversation
            for agent in self.task_config["tools_config"]["llm_agent"]['llm_config']['agent_map']:
                if 'routes' in self.llm_config_map[agent]:
                    del self.llm_config_map[agent]['routes'] #Remove routes from here as it'll create conflict ahead
                llm = self.__setup_llm(self.llm_config_map[agent])
                agent_type = self.llm_config_map[agent].get("agent_type","simple_llm_agent")
                logger.info(f"Getting response for {llm} and agent type {agent_type} and {agent}")
                agent_params = {
                    'llm': llm,
                    'agent_type': agent_type
                }
                if agent_type == "openai_assistant":
                    agent_params['assistant_config'] = self.llm_config_map[agent]
                llm_agent = self.__setup_tasks(**agent_params)
                self.llm_agent_map[agent] = llm_agent

        elif self.__is_openai_assistant():
            # if self.task_config['tools_config']["llm_agent"].get("agent_type", None) is None:
            #     assistant_config = {"assistant_id": self.task_config['tools_config']["llm_agent"]['assistant_id']}
            self.__setup_tasks(agent_type="openai_assistant", assistant_config=task['tools_config']["llm_agent"]['llm_config'])

        elif self.task_config["task_type"] == "webhook":
            if "webhookURL" in self.task_config["tools_config"]["api_tools"]:
                webhook_url = self.task_config["tools_config"]["api_tools"]["webhookURL"]
            else:
                webhook_url = self.task_config["tools_config"]["api_tools"]["tools_params"]["webhook"]["url"]
            logger.info(f"Webhook URL {webhook_url}")
            self.tools["webhook_agent"] = WebhookAgent(webhook_url=webhook_url)

    def __is_openai_assistant(self):
        if self.task_config["task_type"] == "webhook":
            return False
        agent_type = self.task_config['tools_config']["llm_agent"].get("agent_type", self.task_config['tools_config']["llm_agent"].get("agent_flow_type"))
        return agent_type == "openai_assistant"

    def __is_multiagent(self):
        if self.task_config["task_type"] == "webhook":
            return False
        agent_type = self.task_config['tools_config']["llm_agent"].get("agent_type", None)
        return agent_type == "multiagent"

    def __is_knowledgebase_agent(self):
        if self.task_config["task_type"] == "webhook":
            return False
        agent_type = self.task_config['tools_config']["llm_agent"].get("agent_type", None)
        return agent_type == "knowledgebase_agent"

    def __is_graph_agent(self):
        if self.task_config["task_type"] == "webhook":
            return False
        agent_type = self.task_config['tools_config']["llm_agent"].get("agent_type", None)
        return agent_type == "graph_agent"

    def __setup_routes(self, routes):
        embedding_model = routes.get("embedding_model", os.getenv("ROUTE_EMBEDDING_MODEL"))
        route_encoder = FastEmbedEncoder(name=embedding_model)

        routes_list = []
        self.vector_caches = {}
        self.route_responses_dict = {}
        for route in routes['routes']:
            logger.info(f"Setting up route {route}")
            utterances = route['utterances']
            r = Route(
                name=route['route_name'],
                utterances=utterances,
                score_threshold=route['score_threshold']
            )
            utterance_response_dict = {}
            if type(route['response']) is list and len(route['response']) == len(route['utterances']):
                for i, utterance in enumerate(utterances):
                    utterance_response_dict[utterance] =  route['response'][i]
                self.route_responses_dict[route['route_name']] = utterance_response_dict
            elif type(route['response']) is str:
                self.route_responses_dict[route['route_name']] = route['response']
            else:
                raise Exception("Invalid number of responses for the responses array")

            routes_list.append(r)
            if type(route['response']) is list:
                logger.info(f"Setting up vector cache for {route} and embedding model {embedding_model}")
                vector_cache = VectorCache(embedding_model=embedding_model)
                vector_cache.set(utterances)
                self.vector_caches[route['route_name']] = vector_cache

        self.route_layer = RouteLayer(encoder=route_encoder, routes=routes_list)
        logger.info("Routes are set")

    def __setup_output_handlers(self, turn_based_conversation, output_queue):
        output_kwargs = {"websocket": self.websocket}

        if self.task_config["tools_config"]["output"] is None:
            logger.info("Not setting up any output handler as it is none")
        elif self.task_config["tools_config"]["output"]["provider"] in SUPPORTED_OUTPUT_HANDLERS.keys():
            #Explicitly use default for turn based conversation as we expect to use HTTP endpoints
            if turn_based_conversation:
                logger.info("Connected through dashboard and hence using default output handler")
                output_handler_class = SUPPORTED_OUTPUT_HANDLERS.get("default")
            else:
                output_handler_class = SUPPORTED_OUTPUT_HANDLERS.get(self.task_config["tools_config"]["output"]["provider"])

                if self.task_config["tools_config"]["output"]["provider"] == "daily":
                    output_kwargs['room_url'] = self.room_url

                if self.task_config["tools_config"]["output"]["provider"] in SUPPORTED_OUTPUT_TELEPHONY_HANDLERS.keys():
                    output_kwargs['mark_set'] = self.mark_set
                    logger.info(f"Making sure that the sampling rate for output handler is 8000")
                    self.task_config['tools_config']['synthesizer']['provider_config']['sampling_rate'] = 8000
                    self.task_config['tools_config']['synthesizer']['audio_format'] = 'pcm'
                else:
                    self.task_config['tools_config']['synthesizer']['provider_config']['sampling_rate'] = 24000
                    output_kwargs['queue'] = output_queue
                self.sampling_rate = self.task_config['tools_config']['synthesizer']['provider_config']['sampling_rate']

            self.tools["output"] = output_handler_class(**output_kwargs)
        else:
            raise "Other input handlers not supported yet"

    def __setup_input_handlers(self, turn_based_conversation, input_queue, should_record):
        if self.task_config["tools_config"]["input"]["provider"] in SUPPORTED_INPUT_HANDLERS.keys():
            logger.info(f"Connected through dashboard {turn_based_conversation}")
            input_kwargs = {"queues": self.queues,
                            "websocket": self.websocket,
                            "input_types": get_required_input_types(self.task_config),
                            "mark_set": self.mark_set}

            if self.task_config["tools_config"]["input"]["provider"] == "daily":
                input_kwargs['room_url'] = self.room_url

            if should_record:
                input_kwargs['conversation_recording'] = self.conversation_recording

            if self.turn_based_conversation:
                logger.info("Connected through dashboard and hence using default input handler")
                input_kwargs['turn_based_conversation'] = True
                input_handler_class = SUPPORTED_INPUT_HANDLERS.get("default")
                input_kwargs['queue'] = input_queue
            else:
                input_handler_class = SUPPORTED_INPUT_HANDLERS.get(
                    self.task_config["tools_config"]["input"]["provider"])

                if self.task_config['tools_config']['input']['provider'] == 'default':
                    input_kwargs['queue'] = input_queue

            self.tools["input"] = input_handler_class(**input_kwargs)
        else:
            raise "Other input handlers not supported yet"

    def __setup_transcriber(self):
        try:
            if self.task_config["tools_config"]["transcriber"] is not None:
                logger.info("Setting up transcriber")
                self.language = self.task_config["tools_config"]["transcriber"].get('language', DEFAULT_LANGUAGE_CODE)
                provider = "playground" if self.turn_based_conversation else self.task_config["tools_config"]["input"][
                    "provider"]
                self.task_config["tools_config"]["transcriber"]["input_queue"] = self.audio_queue
                self.task_config['tools_config']["transcriber"]["output_queue"] = self.transcriber_output_queue

                # Checking models for backwards compatibility
                if self.task_config["tools_config"]["transcriber"]["model"] in SUPPORTED_TRANSCRIBER_MODELS.keys() or self.task_config["tools_config"]["transcriber"]["provider"] in SUPPORTED_TRANSCRIBER_PROVIDERS.keys():
                    if self.turn_based_conversation:
                        self.task_config["tools_config"]["transcriber"]["stream"] = True if self.enforce_streaming else False
                        logger.info(f'self.task_config["tools_config"]["transcriber"]["stream"] {self.task_config["tools_config"]["transcriber"]["stream"]} self.enforce_streaming {self.enforce_streaming}')
                    if 'provider' in self.task_config["tools_config"]["transcriber"]:
                        transcriber_class = SUPPORTED_TRANSCRIBER_PROVIDERS.get(
                            self.task_config["tools_config"]["transcriber"]["provider"])
                    else:
                        transcriber_class = SUPPORTED_TRANSCRIBER_MODELS.get(
                            self.task_config["tools_config"]["transcriber"]["model"])
                    self.tools["transcriber"] = transcriber_class( provider, **self.task_config["tools_config"]["transcriber"], **self.kwargs)
        except Exception as e:
            logger.error(f"Something went wrong with starting transcriber {e}")

    def __setup_synthesizer(self, llm_config=None):
        logger.info(f"Synthesizer config: {self.task_config['tools_config']['synthesizer']}")
        if self._is_conversation_task():
            self.kwargs["use_turbo"] = self.task_config["tools_config"]["transcriber"]["language"] == DEFAULT_LANGUAGE_CODE
        if self.task_config["tools_config"]["synthesizer"] is not None:
            if "caching" in self.task_config['tools_config']['synthesizer']:
                caching = self.task_config["tools_config"]["synthesizer"].pop("caching")
            else:
                caching = True

            self.synthesizer_provider = self.task_config["tools_config"]["synthesizer"].pop("provider")
            synthesizer_class = SUPPORTED_SYNTHESIZER_MODELS.get(self.synthesizer_provider)
            provider_config = self.task_config["tools_config"]["synthesizer"].pop("provider_config")
            self.synthesizer_voice = provider_config["voice"]
            if self.turn_based_conversation:
                self.task_config["tools_config"]["synthesizer"]["audio_format"] = "mp3" # Hard code mp3 if we're connected through dashboard
                self.task_config["tools_config"]["synthesizer"]["stream"] = True if self.enforce_streaming else False #Hardcode stream to be False as we don't want to get blocked by a __listen_synthesizer co-routine

            self.tools["synthesizer"] = synthesizer_class(**self.task_config["tools_config"]["synthesizer"], **provider_config, **self.kwargs, caching=caching)
            self.synthesizer_monitor_task = asyncio.create_task(self.tools['synthesizer'].monitor_connection())
            if self.task_config["tools_config"]["llm_agent"] is not None and llm_config is not None:
                llm_config["buffer_size"] = self.task_config["tools_config"]["synthesizer"].get('buffer_size')

    def __setup_llm(self, llm_config, task_id=0):
        if self.task_config["tools_config"]["llm_agent"] is not None:
            logger.info(f'### PROVIDER {llm_config["provider"] }')
            if llm_config["provider"] in SUPPORTED_LLM_PROVIDERS.keys():
                llm_class = SUPPORTED_LLM_PROVIDERS.get(llm_config["provider"])
                logger.info(f"LLM CONFIG {llm_config}")

                if task_id and task_id > 0:
                    self.kwargs.pop('llm_key', None)
                    self.kwargs.pop('base_url', None)
                    self.kwargs.pop('api_version', None)

                    if self._is_summarization_task() or self._is_extraction_task():
                        llm_config['model'] = 'gpt-4o-mini'
                llm = llm_class(language=self.language, **llm_config, **self.kwargs)
                return llm
            else:
                raise Exception(f'LLM {llm_config["provider"]} not supported')

    def __get_agent_object(self, llm, agent_type, assistant_config=None):
        self.agent_type = agent_type
        if agent_type == "simple_llm_agent":
            logger.info(f"Simple llm agent")
            llm_agent = StreamingContextualAgent(llm)
        elif agent_type == "openai_assistant":
            logger.info(f"setting up backend as openai_assistants {assistant_config}")
            llm_agent = OpenAIAssistantAgent(**assistant_config)
        elif agent_type == "knowledgebase_agent":
            logger.info("Setting up knowledgebase_agent agent ####")
            llm_config = self.task_config["tools_config"]["llm_agent"].get("llm_config", {})
            vector_store_config = llm_config.get("vector_store", {})
            llm_agent = RAGAgent(
                temperature=llm_config.get("temperature", 0.1),
                model=llm_config.get("model", "gpt-3.5-turbo-16k"),
                buffer=self.task_config["tools_config"]["synthesizer"].get('buffer_size'),
                max_tokens=self.llm_agent_config['llm_config']['max_tokens'],
                provider_config=vector_store_config
            )
            logger.info("Llama-index rag agent is created")
        elif agent_type == "graph_agent":
            logger.info("Setting up graph agent")
            llm_config = self.task_config["tools_config"]["llm_agent"].get("llm_config", {})
            logger.info(f"Getting this llm config : {llm_config}")
            llm_agent = GraphAgent(llm_config)
            logger.info(f"Graph agent is created")
            logger.info("Knowledge Base Agent created")
        else:
            raise f"{agent_type} Agent type is not created yet"
        return llm_agent

    def __setup_tasks(self, llm=None, agent_type=None, assistant_config=None):
        if self.task_config["task_type"] == "conversation" and not self.__is_multiagent():
            self.tools["llm_agent"] = self.__get_agent_object(llm, agent_type, assistant_config)
        elif self.__is_multiagent():
            return self.__get_agent_object(llm, agent_type, assistant_config)
        elif self.task_config["task_type"] == "extraction":
            logger.info("Setting up extraction agent")
            self.tools["llm_agent"] = ExtractionContextualAgent(llm, prompt=self.system_prompt)
            self.extracted_data = None
        elif self.task_config["task_type"] == "summarization":
            logger.info("Setting up summarization agent")
            self.tools["llm_agent"] = SummarizationContextualAgent(llm, prompt=self.system_prompt)
            self.summarized_data = None
        logger.info("prompt and config setup completed")


    ########################
    # Helper methods
    ########################

    def __get_final_prompt(self, prompt, today, current_time, current_timezone):
        enriched_prompt = prompt
        if self.context_data is not None:
            enriched_prompt = update_prompt_with_context(enriched_prompt, self.context_data)
        notes = "### Note:\n"
        if self._is_conversation_task() and self.use_fillers:
            notes += f"1.{FILLER_PROMPT}\n"
        return f"{enriched_prompt}\n{notes}\n{DATE_PROMPT.format(today, current_time, current_timezone)}"

    async def load_prompt(self, assistant_name, task_id, local, **kwargs):
        logger.info("prompt and config setup started")
        if self.task_config["task_type"] == "webhook":
            return

        agent_type = self.task_config["tools_config"]["llm_agent"].get("agent_type", "simple_llm_agent")
        if agent_type in ["openai_assistant", "knowledgebase_agent", "graph_agent"]:
            return

        self.is_local = local
        if task_id == 0:
            if self.context_data and 'recipient_data' in self.context_data and self.context_data['recipient_data'] and self.context_data['recipient_data'].get('timezone', None):
                self.timezone = pytz.timezone(self.context_data['recipient_data']['timezone'])

        today = datetime.now(self.timezone).strftime("%A, %B %d, %Y")
        current_time = datetime.now(self.timezone).strftime("%I:%M:%S %p")

        prompt_responses = kwargs.get('prompt_responses', None)
        if not prompt_responses:
            prompt_responses = await get_prompt_responses(assistant_id=self.assistant_id, local=self.is_local)

        logger.info(f"GOT prompt responses {prompt_responses}")
        current_task = "task_{}".format(task_id + 1)
        if self.__is_multiagent():
            logger.info(f"Getting {current_task} from prompt responses of type {type(prompt_responses)}, prompt responses key {prompt_responses.keys()}")
            prompts = prompt_responses.get(current_task, None)
            self.prompt_map = {}
            for agent in self.task_config["tools_config"]["llm_agent"]['llm_config']['agent_map']:
                prompt = prompts[agent]['system_prompt']
                prompt = self.__prefill_prompts(self.task_config, prompt, self.task_config['task_type'])
                prompt = self.__get_final_prompt(prompt, today, current_time, self.timezone)
                if agent == self.task_config["tools_config"]["llm_agent"]['llm_config']['default_agent']:
                    self.system_prompt = {
                        'role': 'system',
                        'content': prompt
                    }
                self.prompt_map[agent] = prompt
            logger.info(f"Initialised prompt dict {self.prompt_map}, Set default prompt {self.system_prompt}")
        else:
            self.prompts = self.__prefill_prompts(self.task_config, prompt_responses.get(current_task, None), self.task_config['task_type'])
            if self.task_config["tools_config"]["llm_agent"]['agent_flow_type'] == "preprocessed":
                self.tools["llm_agent"].load_prompts_and_create_graph(self.prompts)

        if "system_prompt" in self.prompts:
            # This isn't a graph based agent
            enriched_prompt = self.prompts["system_prompt"]
            logger.info("There's a system prompt")
            if self.context_data is not None:
                enriched_prompt = update_prompt_with_context(self.prompts["system_prompt"], self.context_data)

                if 'recipient_data' in self.context_data and self.context_data['recipient_data'] and self.context_data['recipient_data'].get('call_sid', None):
                    self.call_sid = self.context_data['recipient_data']['call_sid']
                    enriched_prompt = f'{enriched_prompt}\nPhone call_sid is "{self.call_sid}"\n'

                enriched_prompt = f'{enriched_prompt}\nagent_id is "{self.assistant_id}"\nexecution_id is "{self.run_id}"\n'
                self.prompts["system_prompt"] = enriched_prompt

            notes = "### Note:\n"
            if self._is_conversation_task() and self.use_fillers:
                notes += f"1.{FILLER_PROMPT}\n"

            self.system_prompt = {
                'role': "system",
                'content': f"{enriched_prompt}\n{notes}\n{DATE_PROMPT.format(today, current_time, self.timezone)}"
            }
        else:
            self.system_prompt = {
                'role': "system",
                'content': ""
            }

        if len(self.system_prompt['content']) == 0:
            self.history = [] if len(self.history) == 0 else self.history
        else:
            self.history = [self.system_prompt] if len(self.history) == 0 else [self.system_prompt] + self.history

        #If history is empty and agent welcome message is not empty add it to history
        if len(self.history) == 1 and len(self.kwargs['agent_welcome_message']) != 0:
            self.history.append({'role': 'assistant', 'content': self.kwargs['agent_welcome_message']})

        self.interim_history = copy.deepcopy(self.history)

    def __prefill_prompts(self, task, prompt, task_type):
        if not prompt and task_type in ('extraction', 'summarization'):
            if task_type == 'extraction':
                extraction_json = task.get("tools_config").get('llm_agent', {}).get('llm_config', {}).get('extraction_json')
                prompt = EXTRACTION_PROMPT.format(extraction_json)
                return {"system_prompt": prompt}
            elif task_type == 'summarization':
                return {"system_prompt": SUMMARIZATION_PROMPT}
        return prompt

    def __process_stop_words(self, text_chunk, meta_info):
         #THis is to remove stop words. Really helpful in smaller 7B models
        if "end_of_llm_stream" in meta_info and meta_info["end_of_llm_stream"] and "user" in text_chunk[-5:].lower():
            if text_chunk[-5:].lower() == "user:":
                text_chunk = text_chunk[:-5]
            elif text_chunk[-4:].lower() == "user":
                text_chunk = text_chunk[:-4]

        # index = text_chunk.find("AI")
        # if index != -1:
        #     text_chunk = text_chunk[index+2:]
        return text_chunk

    async def __cleanup_downstream_tasks(self):
        logger.info(f"Cleaning up downstream task")
        start_time = time.time()
        await self.tools["synthesizer"].handle_interruption()
        await self.tools["output"].handle_interruption()
        self.sequence_ids = {-1}

        #Stop the output loop first so that we do not transmit anything else
        if self.output_task is not None:
            logger.info(f"Cancelling output task")
            self.output_task.cancel()

        if self.llm_task is not None:
            logger.info(f"Cancelling LLM Task")
            self.llm_task.cancel()
            self.llm_task = None

        if self.first_message_task is not None:
            logger.info("Cancelling first message task")
            self.first_message_task.cancel()
            self.first_message_task = None

        # self.synthesizer_task.cancel()
        # self.synthesizer_task = asyncio.create_task(self.__listen_synthesizer())
        for task in self.synthesizer_tasks:
            task.cancel()

        self.synthesizer_tasks = []

        logger.info(f"Synth Task cancelled seconds")
        if not self.buffered_output_queue.empty():
            logger.info(f"Output queue was not empty and hence emptying it")
            self.buffered_output_queue = asyncio.Queue()

        #restart output task
        self.output_task = asyncio.create_task(self.__process_output_loop())
        self.started_transmitting_audio = False #Since we're interrupting we need to stop transmitting as well
        logger.info(f"Cleaning up downstream tasks sequenxce ids {self.sequence_ids}. Time taken to send a clear message {time.time() - start_time}")

    def __get_updated_meta_info(self, meta_info = None):
        #This is used in case there's silence from callee's side
        if meta_info is None:
            meta_info = self.tools["transcriber"].get_meta_info()
            logger.info(f"Metainfo {meta_info}")
        meta_info_copy = meta_info.copy()
        self.curr_sequence_id +=1
        meta_info_copy["sequence_id"] = self.curr_sequence_id
        meta_info_copy['turn_id'] = self.turn_id
        self.sequence_ids.add(meta_info_copy["sequence_id"])
        return meta_info_copy

    def _extract_sequence_and_meta(self, message):
        sequence, meta_info = None, None
        if isinstance(message, dict) and "meta_info" in message:
            self._set_call_details(message)
            sequence = message["meta_info"]["sequence"]
            meta_info = message["meta_info"]
        return sequence, meta_info

    def _is_extraction_task(self):
        return self.task_config["task_type"] == "extraction"

    def _is_summarization_task(self):
        return self.task_config["task_type"] == "summarization"

    def _is_conversation_task(self):
        return self.task_config["task_type"] == "conversation"

    def __is_openai_assistant_agent(self):
        return self.task_config["tools_config"]["llm_agent"].get("agent_type", None) == "openai_assistant"

    def _is_preprocessed_flow(self):
        return "agent_flow_type" in self.task_config["tools_config"]["llm_agent"] and self.task_config["tools_config"]["llm_agent"]['agent_flow_type'] == "preprocessed"

    def _get_next_step(self, sequence, origin):
        try:
            return next((self.pipelines[sequence][i + 1] for i in range(len(self.pipelines[sequence]) - 1) if
                         self.pipelines[sequence][i] == origin), "output")
        except Exception as e:
            logger.error(f"Error getting next step: {e}")

    def _set_call_details(self, message):
        if self.call_sid is not None and self.stream_sid is not None and "call_sid" not in message['meta_info'] and "stream_sid" not in message['meta_info']:
            return

        if "call_sid" in message['meta_info']:
            self.call_sid = message['meta_info']["call_sid"]
        if "stream_sid" in message:
            self.stream_sid = message['meta_info']["stream_sid"]

    async def _process_followup_task(self, message=None):
        logger.info(f" TASK CONFIG  {self.task_config['task_type']}")
        if self.task_config["task_type"] == "webhook":
            logger.info(f"Input patrameters {self.input_parameters}")
            extraction_details = self.input_parameters.get('extraction_details', {})
            logger.info(f"DOING THE POST REQUEST TO WEBHOOK {extraction_details}")
            self.webhook_response = await self.tools["webhook_agent"].execute(extraction_details)
            logger.info(f"Response from the server {self.webhook_response}")
        else:
            message = format_messages(self.input_parameters["messages"])  # Remove the initial system prompt
            self.history.append({
                'role': 'user',
                'content': message
            })

            today = datetime.now().strftime("%A, %B %d, %Y")
            self.history[0]['content'] += f"\n Today's Date is {today}"

            json_data = await self.tools["llm_agent"].generate(self.history)
            if self.task_config["task_type"] == "summarization":
                logger.info(f'Summary {json_data["summary"]}')
                self.summarized_data = json_data["summary"]
                logger.info(f"self.summarize {self.summarized_data}")
            else:
                logger.info(f"Extraction task output {json_data}")
                json_data = clean_json_string(json_data)
                logger.info(f"After replacing {json_data}")
                if type(json_data) is not dict:
                    json_data = json.loads(json_data)
                self.extracted_data = json_data
        logger.info("Done")

    async def __process_end_of_conversation(self):
        logger.info("Got end of conversation. I'm stopping now")
        self.conversation_ended = True
        self.ended_by_assistant = True
        await self.tools["input"].stop_handler()
        logger.info("Stopped input handler")
        if "transcriber" in self.tools and not self.turn_based_conversation:
            logger.info("Stopping transcriber")
            await self.tools["transcriber"].toggle_connection()
            await asyncio.sleep(5)  # Making sure whatever message was passed is over

    def __update_preprocessed_tree_node(self):
        logger.info(f"It's a preprocessed flow and hence updating current node")
        self.tools['llm_agent'].update_current_node()


    ##############################################################
    # LLM task
    ##############################################################
    async def _handle_llm_output(self, next_step, text_chunk, should_bypass_synth, meta_info, is_filler = False):

        logger.info("received text from LLM for output processing: {} which belongs to sequence id {}".format(text_chunk, meta_info['sequence_id']))
        if "request_id" not in meta_info:
            meta_info["request_id"] = str(uuid.uuid4())

        if not self.stream and not is_filler:
            first_buffer_latency = time.time() - meta_info["llm_start_time"]
            meta_info["llm_first_buffer_generation_latency"] = first_buffer_latency
            latency_metrics = {
                "transcriber": {
                    "latency": meta_info.get('transcriber_latency', 0),
                    "average_latency": self.average_transcriber_latency,
                },
                "llm": {
                    "first_llm_buffer_latency": meta_info.get('llm_latency', 0),
                    "average_latency": self.average_llm_latency,
                },
            }
            self.latency_dict[meta_info["request_id"]] = latency_metrics
        elif is_filler:
            logger.info(f"It's a filler message and hence adding required metadata")
            meta_info['origin'] = "classifier"
            meta_info['cached'] = True
            meta_info['local'] = True
            meta_info['message_category'] = 'filler'

        if next_step == "synthesizer" and not should_bypass_synth:
            task = asyncio.create_task(self._synthesize(create_ws_data_packet(text_chunk, meta_info)))
            self.synthesizer_tasks.append(asyncio.ensure_future(task))
        elif self.tools["output"] is not None:
            logger.info("Synthesizer not the next step and hence simply returning back")
            overall_time = time.time() - meta_info["llm_start_time"]
            self.latency_dict[meta_info["request_id"]]['overall_first_byte_latency'] = overall_time
            #self.history = copy.deepcopy(self.interim_history)
            await self.tools["output"].handle(create_ws_data_packet(text_chunk, meta_info))

    async def _process_conversation_preprocessed_task(self, message, sequence, meta_info):
        if self.task_config["tools_config"]["llm_agent"]['agent_flow_type'] == "preprocessed":
            messages = copy.deepcopy(self.history)
            messages.append({'role': 'user', 'content': message['data']})
            logger.info(f"Starting LLM Agent {messages}")
            #Expose get current classification_response method from the agent class and use it for the response log
            convert_to_request_log(message=format_messages(messages, use_system_prompt= True), meta_info= meta_info, component="llm", direction="request", model=self.llm_agent_config["model"], is_cached= True, run_id= self.run_id)
            async for next_state in self.tools['llm_agent'].generate(messages, label_flow=self.label_flow):
                if next_state == "<end_of_conversation>":
                    meta_info["end_of_conversation"] = True
                    self.buffered_output_queue.put_nowait(create_ws_data_packet("<end_of_conversation>", meta_info))
                    return

                logger.info(f"Text chunk {next_state['text']}")
                messages.append({'role': 'assistant', 'content': next_state['text']})
                self.synthesizer_tasks.append(asyncio.create_task(
                        self._synthesize(create_ws_data_packet(next_state['audio'], meta_info, is_md5_hash=True))))
            logger.info(f"Interim history after the LLM task {messages}")
            self.llm_response_generated = True
            self.interim_history = copy.deepcopy(messages)
            if self.callee_silent:
                logger.info("When we got utterance end, maybe LLM was still generating response. So, copying into history")
                self.history = copy.deepcopy(self.interim_history)

    async def _process_conversation_formulaic_task(self, message, sequence, meta_info):
        llm_response = ""
        logger.info("Agent flow is formulaic and hence moving smoothly")
        async for text_chunk in self.tools['llm_agent'].generate(self.history):
            if is_valid_md5(text_chunk):
                self.synthesizer_tasks.append(asyncio.create_task(
                    self._synthesize(create_ws_data_packet(text_chunk, meta_info, is_md5_hash=True))))
            else:
                # TODO Make it more modular
                llm_response += " " +text_chunk
                next_step = self._get_next_step(sequence, "llm")
                if next_step == "synthesizer":
                    self.synthesizer_tasks.append(asyncio.create_task(self._synthesize(create_ws_data_packet(text_chunk, meta_info))))
                else:
                    logger.info(f"Sending output text {sequence}")
                    await self.tools["output"].handle(create_ws_data_packet(text_chunk, meta_info))
                    self.synthesizer_tasks.append(asyncio.create_task(
                        self._synthesize(create_ws_data_packet(text_chunk, meta_info, is_md5_hash=False))))

    async def __filler_classification_task(self, message):
        logger.info(f"doing the classification task")
        sequence, meta_info = self._extract_sequence_and_meta(message)
        next_step = self._get_next_step(sequence, "llm")
        start_time = time.perf_counter()
        filler_class = self.filler_classifier.classify(message['data'])
        logger.info(f"doing the classification task in {time.perf_counter() - start_time}")
        new_meta_info = copy.deepcopy(meta_info)
        self.current_filler = filler_class
        should_bypass_synth = 'bypass_synth' in meta_info and meta_info['bypass_synth'] == True
        filler = random.choice((FILLER_DICT[filler_class]))
        await self._handle_llm_output(next_step, filler, should_bypass_synth, new_meta_info, is_filler = True)
<<<<<<< HEAD
    
    async def __execute_function_call(self, tool_call_id, is_lite_llm, url, method, param, api_token, model_args, meta_info, next_step, called_fun, **resp):
        self.check_if_user_online = False 
=======

    async def __execute_function_call(self, url, method, param, api_token, model_args, meta_info, next_step, called_fun, **resp):
        self.check_if_user_online = False
>>>>>>> 29abb142

        if called_fun.startswith("transfer_call"):
            logger.info(f"Transfer call function called param {param}. First sleeping for 2 seconds to make sure we're done speaking the filler")
            await asyncio.sleep(2) #Sleep for 1 second to ensure that the filler is spoken before transfering call
            call_sid = self.tools["input"].get_call_sid()

            try:
                from_number = self.context_data['recipient_data']['from_number']
            except Exception as e:
                from_number = None

            self.history = copy.deepcopy(model_args["messages"])
            payload = {
                'call_sid': call_sid,
                'provider': self.tools['input'].io_provider,
                'stream_sid': self.stream_sid,
                'from_number': from_number,
                'execution_id': self.run_id
            }

            if url is None:
                url = os.getenv("CALL_TRANSFER_WEBHOOK_URL")

                try:
                    json_function_call_params = json.loads(param)
                    call_transfer_number = json_function_call_params['call_transfer_number']
                    if call_transfer_number:
                        payload['call_transfer_number'] = call_transfer_number
                except Exception as e:
                    logger.error(f"Error in __execute_function_call {e}")

            if param is not None:
                logger.info(f"Gotten response {resp}")
                payload = {**payload, **resp}

            async with aiohttp.ClientSession() as session:
                logger.info(f"Sending the payload to stop the conversation {payload} url {url}")
                convert_to_request_log(str(payload), meta_info, None, "function_call", direction="request", is_cached=False,
                                       run_id=self.run_id)
                async with session.post(url, json = payload) as response:
                    response_text = await response.text()
                    logger.info(f"Response from the server after call transfer: {response_text}")
                    convert_to_request_log(str(response_text), meta_info, None, "function_call", direction="response", is_cached=False, run_id=self.run_id)
                    return

        response = await trigger_api(url= url, method=method.lower(), param=param, api_token=api_token, meta_info=meta_info, run_id=self.run_id, **resp)
        function_response = str(response)
        get_res_keys, get_res_values = await computed_api_response(function_response)
        if called_fun.startswith('check_availability_of_slots') and (not get_res_values or (len(get_res_values) == 1 and len(get_res_values[0]) == 0)):
            set_response_prompt = []
        elif called_fun.startswith('book_appointment') and 'id' not in get_res_keys:
            set_response_prompt = []
        else:
            set_response_prompt = function_response

        content = FUNCTION_CALL_PROMPT.format(called_fun, method, set_response_prompt)
        model_args["messages"].append({"role": "system","content": content})
        if(is_lite_llm):
            model_args["messages"].append({"role": "tool", "tool_call_id": tool_call_id, "content": function_response})
        logger.info(f"Logging function call parameters ")
        convert_to_request_log(function_response, meta_info , None, "function_call", direction = "response", is_cached= False, run_id = self.run_id)

        convert_to_request_log(format_messages(model_args['messages'], True), meta_info, self.llm_config['model'], "llm", direction = "request", is_cached= False, run_id = self.run_id)
        self.check_if_user_online = self.conversation_config.get("check_if_user_online", True)

        if not called_fun.startswith("transfer_call"):
            should_bypass_synth = meta_info.get('bypass_synth', False)
            await self.__do_llm_generation(model_args["messages"], meta_info, next_step, should_bypass_synth=should_bypass_synth, should_trigger_function_call=True)

        self.execute_function_call_task = None

    def __store_into_history(self, meta_info, messages, llm_response, should_trigger_function_call = False):
        if self.current_request_id in self.llm_rejected_request_ids:
            logger.info("##### User spoke while LLM was generating response")
        else:
            self.llm_response_generated = True
            convert_to_request_log(message=llm_response, meta_info= meta_info, component="llm", direction="response", model=self.llm_config["model"], run_id= self.run_id)
            if should_trigger_function_call:
                #Now, we need to consider 2 things here
                #1. There was silence between function call and now
                #2. There was a conversation till now
                logger.info(f"There was a function call and need to make that work")

                if self.interim_history[-1]['role'] == 'assistant' and self.interim_history[-1]['content'] == PRE_FUNCTION_CALL_MESSAGE:
                    logger.info(f"There was a no conversation between function call")
                    #Nothing was spoken
                    self.interim_history[-1]['content'] += llm_response
                else:

                    logger.info(f"There was a conversation between function call and this and changing relevant history point")
                    #There was a conversation
                    messages = copy.deepcopy(self.interim_history)
                    for entry in reversed(messages):
                        if entry['content'] == PRE_FUNCTION_CALL_MESSAGE:
                            entry['content'] += llm_response
                            break

                    self.interim_history = copy.deepcopy(messages)
                #Assuming that callee was silent
                self.history = copy.deepcopy(self.interim_history)
            else:
                logger.info(f"There was no function call {messages}")
                messages.append({"role": "assistant", "content": llm_response})
                self.interim_history = copy.deepcopy(messages)
                if self.callee_silent:
                    logger.info("##### When we got utterance end, maybe LLM was still generating response. So, copying into history")
                    self.history = copy.deepcopy(self.interim_history)
                #self.__update_transcripts()

    async def __do_llm_generation(self, messages, meta_info, next_step, should_bypass_synth=False, should_trigger_function_call=False):
        llm_response = ""
        synthesize = True
        if should_bypass_synth:
            synthesize = False

        async for llm_message in self.tools['llm_agent'].generate(messages, synthesize=synthesize, meta_info=meta_info):
            logger.info(f"llm_message {llm_message}")
            data, end_of_llm_stream, latency, trigger_function_call, tool_call_id, is_lite_llm = llm_message

            if trigger_function_call:
                logger.info(f"Triggering function call for {data}")
                self.llm_task = asyncio.create_task(self.__execute_function_call(tool_call_id = tool_call_id, is_lite_llm = is_lite_llm, next_step = next_step, **data))
                return

            if latency and (len(self.llm_latencies) == 0 or self.llm_latencies[-1] != latency):
                meta_info["llm_latency"] = latency
                self.llm_latencies.append(latency)
                self.average_llm_latency = sum(self.llm_latencies) / len(self.llm_latencies)
                logger.info(f"Got llm latencies {self.llm_latencies}")

            llm_response += " " + data

            # Checking the size of the llm_response as it should be less than 20 words
            # if len(llm_response.strip()) > 20:
            #     # Let's make a gpt3.5 turbo openai async call to summarize the text and make it shorter
            #     summary_prompt = f"Summarize the following text in less than 100 characters and the answer should be precise:\n\n{llm_response}"
            #     summary_response = ""
            #     async for summarized_response in self.tools['llm_agent'].generate([{'role': 'user', 'content': summary_prompt}]):
            #         logger.info(f"Summarized response : {summary_response}")

            #     llm_response = summarized_response

            logger.info(f"Got a response from LLM {llm_response}")
            if end_of_llm_stream:
                meta_info["end_of_llm_stream"] = True

            if self.stream:
                text_chunk = self.__process_stop_words(data, meta_info)
                logger.info(f"##### O/P from LLM {text_chunk} {llm_response}")

                # A hack as during the 'await' part control passes to llm streaming function parameters
                # So we have to make sure we've commited the filler message
                if text_chunk == PRE_FUNCTION_CALL_MESSAGE:
                    logger.info("Got a pre function call message")
                    messages.append({'role':'assistant', 'content': PRE_FUNCTION_CALL_MESSAGE})
                    self.interim_history = copy.deepcopy(messages)

                await self._handle_llm_output(next_step, text_chunk, should_bypass_synth, meta_info)
            else:
                messages.append({"role": "assistant", "content": llm_response})
                self.history = copy.deepcopy(messages)
                await self._handle_llm_output(next_step, llm_response, should_bypass_synth, meta_info)
                convert_to_request_log(message=llm_response, meta_info=meta_info, component="llm", direction="response", model=self.llm_config["model"], run_id= self.run_id)

        if self.stream and llm_response != PRE_FUNCTION_CALL_MESSAGE:
            logger.info(f"Storing {llm_response} into history should_trigger_function_call {should_trigger_function_call}")
            self.__store_into_history(meta_info, messages, llm_response, should_trigger_function_call= should_trigger_function_call)

    async def _process_conversation_task(self, message, sequence, meta_info):
        next_step = None
        logger.info("agent flow is not preprocessed")

        start_time = time.time()
        should_bypass_synth = 'bypass_synth' in meta_info and meta_info['bypass_synth'] == True
        next_step = self._get_next_step(sequence, "llm")
        meta_info['llm_start_time'] = time.time()
        route = None

        if self.__is_multiagent():
            tasks = [(lambda: get_route_info(message['data'], self.agent_routing))]
            if self.route_layer is not None:
                tasks.append(lambda: get_route_info(message['data'], self.route_layer))
            tasks_op = await asyncio.gather(*tasks)
            current_agent = tasks_op[0]
            if self.route_layer is not None:
                route = tasks_op[1]

            logger.info(f"Current agent {current_agent}")
            self.tools['llm_agent'] = self.llm_agent_map[current_agent]
        elif self.route_layer is not None:
            route_layer_data = self.route_layer(message['data'])
            if route_layer_data:
                route = route_layer_data.name
            logger.info(f"Got route name {route}")

        if route is not None:
            logger.info(f"It was a route hit and we've got to respond from cache hence simply returning and the route is {route}")
            # Check if for the particular route if there's a vector store
            # If not send the response else get the response from the vector store
            logger.info(f"Vector caches {self.vector_caches}")
            if route in self.vector_caches:
                logger.info(f"Route {route} has a vector cache")
                relevant_utterance = self.vector_caches[route].get(message['data'])
                cache_response = self.route_responses_dict[route][relevant_utterance]
                convert_to_request_log(message=message['data'], meta_info=meta_info, component="llm", direction="request", model=self.llm_config["model"], run_id=self.run_id)
                convert_to_request_log(message=message['data'], meta_info=meta_info, component="llm", direction="response", model=self.llm_config["model"], is_cached=True, run_id= self.run_id)
                messages = copy.deepcopy(self.history)
                messages += [{'role': 'user', 'content': message['data']},{'role': 'assistant', 'content': cache_response}]
                self.interim_history = copy.deepcopy(messages)
                self.llm_response_generated = True
                if self.callee_silent:
                    logger.info("##### When we got utterance end, maybe LLM was still generating response. So, copying into history")
                    self.history = copy.deepcopy(self.interim_history)

            else:
                logger.info(f"Route doesn't have a vector cache, and hence simply returning back a given response")
                cache_response = self.route_responses_dict[route]

            logger.info(f"Cached response {cache_response}")
            meta_info['cached'] = True
            meta_info["end_of_llm_stream"] = True

            await self._handle_llm_output(next_step, cache_response, should_bypass_synth, meta_info)
            self.llm_processed_request_ids.add(self.current_request_id)
        else:
            messages = copy.deepcopy(self.history)
            messages.append({'role': 'user', 'content': message['data']})
            ### TODO CHECK IF THIS IS EVEN REQUIRED
            convert_to_request_log(message=format_messages(messages, use_system_prompt=True), meta_info=meta_info, component="llm", direction="request", model=self.llm_config["model"], run_id= self.run_id)

            await self.__do_llm_generation(messages, meta_info, next_step, should_bypass_synth)
            # TODO : Write a better check for completion prompt

            if self.agent_type not in ["graph_agent", "knowledgebase_agent"]:
                if self.use_llm_to_determine_hangup and not self.turn_based_conversation:
                    completion_res = await self.tools["llm_agent"].check_for_completion(messages, self.check_for_completion_prompt)
                    should_hangup = completion_res['hangup'].lower() == "yes"
                    prompt = [
                            {'role': 'system', 'content': self.check_for_completion_prompt},
                            {'role': 'user', 'content': format_messages(self.history, use_system_prompt= True)}]
                    logger.info(f"##### Answer from the LLM {completion_res}")
                    convert_to_request_log(message=format_messages(prompt, use_system_prompt= True), meta_info= meta_info, component="llm_hangup", direction="request", model=self.llm_config["model"], run_id= self.run_id)
                    convert_to_request_log(message=completion_res, meta_info= meta_info, component="llm_hangup", direction="response", model= self.check_for_completion_llm, run_id= self.run_id)

                    if should_hangup:
                        await self.__process_end_of_conversation()
                        return

            self.llm_processed_request_ids.add(self.current_request_id)
            llm_response = ""

    async def _listen_llm_input_queue(self):
        logger.info(
            f"Starting listening to LLM queue as either Connected to dashboard = {self.turn_based_conversation} or  it's a textual chat agent {self.textual_chat_agent}")
        while True:
            try:
                ws_data_packet = await self.queues["llm"].get()
                logger.info(f"ws_data_packet {ws_data_packet}")
                meta_info = self.__get_updated_meta_info(ws_data_packet['meta_info'])
                bos_packet = create_ws_data_packet("<beginning_of_stream>", meta_info)
                await self.tools["output"].handle(bos_packet)
                # self.interim_history = self.history.copy()
                # self.history.append({'role': 'user', 'content': ws_data_packet['data']})
                await self._run_llm_task(
                    create_ws_data_packet(ws_data_packet['data'], meta_info))
                if self._is_preprocessed_flow():
                    self.__update_preprocessed_tree_node()
                eos_packet = create_ws_data_packet("<end_of_stream>", meta_info)
                await self.tools["output"].handle(eos_packet)

            except Exception as e:
                traceback.print_exc()
                logger.error(f"Something went wrong with LLM queue {e}")
                break

    async def _run_llm_task(self, message):
        sequence, meta_info = self._extract_sequence_and_meta(message)
        logger.info(f"After adding {self.curr_sequence_id} into sequence id {self.sequence_ids} for message {message}")

        try:
            if self._is_extraction_task() or self._is_summarization_task():
                await self._process_followup_task(message)
            elif self._is_conversation_task():
                if self._is_preprocessed_flow():
                    if time.time() < self.consider_next_transcript_after:
                        logger.info("Not considering transcript as we're still in cool down period")
                        await asyncio.sleep(self.consider_next_transcript_after - time.time())
                    logger.info(f"Running preprocessedf task")
                    await self._process_conversation_preprocessed_task(message, sequence, meta_info)

                else:
                    await self._process_conversation_task(message, sequence, meta_info)
            else:
                logger.error("unsupported task type: {}".format(self.task_config["task_type"]))
            self.llm_task = None
        except Exception as e:
            traceback.print_exc()
            logger.error(f"Something went wrong in llm: {e}")


    #################################################################
    # Transcriber task
    #################################################################
    async def process_transcriber_request(self, meta_info):
        if not self.current_request_id or self.current_request_id != meta_info["request_id"]:
            self.previous_request_id, self.current_request_id = self.current_request_id, meta_info["request_id"]

        sequence = meta_info["sequence"]

        # check if previous request id is not in transmitted request id
        if self.previous_request_id is None:
            is_first_message = True
        elif self.previous_request_id not in self.llm_processed_request_ids:
            logger.info(f"Adding previous request id to LLM rejected request if")
            self.llm_rejected_request_ids.add(self.previous_request_id)
        else:
            skip_append_to_data = False
        return sequence

    async def _handle_transcriber_output(self, next_task, transcriber_message, meta_info):
        convert_to_request_log(message=transcriber_message, meta_info= meta_info, model = "deepgram", run_id= self.run_id)
        if next_task == "llm":
            logger.info(f"Running llm Tasks")
            meta_info["origin"] = "transcriber"
            transcriber_package = create_ws_data_packet(transcriber_message, meta_info)
            self.llm_task = asyncio.create_task(
                self._run_llm_task(transcriber_package))
            if self.use_fillers:
                self.filler_task = asyncio.create_task(self.__filler_classification_task(transcriber_package))

        elif next_task == "synthesizer":
            self.synthesizer_tasks.append(asyncio.create_task(
                self._synthesize(create_ws_data_packet(transcriber_message, meta_info))))
        else:
            logger.info(f"Need to separate out output task")

    async def _listen_transcriber(self):
        transcriber_message = ""
        logger.info(f"Starting transcriber task")
        response_started = False
        num_words = 0
        try:
            while True:
                message = await self.transcriber_output_queue.get()
                logger.info(f"##### Message from the transcriber class {message}")
                if message['meta_info'] is not None and message['meta_info'].get('transcriber_latency', False):
                    self.transcriber_latencies.append(message['meta_info']['transcriber_latency'])
                    self.average_transcriber_latency = sum(self.transcriber_latencies) / len(self.transcriber_latencies)
                if message["data"].strip() == "":
                    continue
                if message['data'] == "transcriber_connection_closed":
                    self.transcriber_duration += message['meta_info']["transcriber_duration"] if message['meta_info'] is not None else 0
                    logger.info("transcriber connection closed")
                    break

                if self.stream:
                    self._set_call_details(message)
                    meta_info = message["meta_info"]
                    sequence = await self.process_transcriber_request(meta_info)
                    next_task = self._get_next_step(sequence, "transcriber")
                    num_words = 0
                    if message['data'] == "TRANSCRIBER_BEGIN":
                        response_started = False #This signifies if we've gotten the first bit of interim text for the given response or not
                        self.callee_silent = False

                    elif "speech_final" in meta_info and meta_info['speech_final'] and message['data'] != "":
                        logger.info(f"Starting the TRANSCRIBER_END TASK")
                        self.callee_speaking = False
                        self.callee_silent = True

                        if self.output_task is None:
                            logger.info(f"Output task was none and hence starting it")
                            self.output_task = asyncio.create_task(self.__process_output_loop())

                        if self._is_preprocessed_flow():
                            self.__update_preprocessed_tree_node()

                        logger.info(f"INTERIM TRANSCRIPT WHEN EVERYTING IS OVER {self.interim_history}")
                        if self.llm_response_generated:
                            logger.info(f"LLM RESPONSE WAS GENERATED AND HENCE MOVING INTERIM HISTORY TO HISTORY")
                            self.history = copy.deepcopy(self.interim_history)
                        meta_info = message['meta_info']
                        transcriber_message = ""
                        self.let_remaining_audio_pass_through = True

                        if self.nitro:
                            self.time_since_first_interim_result = -1
                            self.required_delay_before_speaking = max(self.minimum_wait_duration - self.incremental_delay, 0)
                            logger.info(f"#### Resetting time since first interim result and resetting required delay {self.required_delay_before_speaking}")

                    else:
                        self.time_since_last_spoken_human_word = time.time()
                        logger.info(f'invoking next_task {next_task} with transcriber_message: {message["data"]}')
                        if transcriber_message.strip() == message['data'].strip():
                            logger.info(f"###### Transcriber message and message data are same and hence not changing anything else. Probably just an is_final thingy. {message}")
                            continue

                        elif len(message['data'].strip()) != 0:
                            #Currently simply cancel the next task

                            if not self.first_message_passed:
                                logger.info(f"Adding to transcrber message")
                                self.transcriber_message += message['data']
                                continue

                            num_words += len(message['data'].strip().split(" "))
                            if self.callee_speaking is False:
                                self.callee_speaking_start_time = time.time()
                                self.callee_speaking = True

                            # This means we are generating response from an interim transcript
                            # Hence we transmit quickly
                            if not self.started_transmitting_audio:
                                logger.info("##### Haven't started transmitting audio and hence cleaning up downstream tasks")
                                await self.__cleanup_downstream_tasks()
                            else:
                                logger.info(f"Started transmitting and hence moving fursther")

                            # If we've started transmitting audio this is probably an interruption, so calculate number of words
                            if self.started_transmitting_audio and self.number_of_words_for_interruption != 0 and self.first_message_passed:
                                if num_words > self.number_of_words_for_interruption or message['data'].strip() in self.accidental_interruption_phrases:
                                    #Process interruption only if number of words is higher than the threshold
                                    logger.info(f"###### Number of words {num_words} is higher than the required number of words for interruption, hence, definitely interrupting. Interruption and hence changing the turn id")
                                    self.turn_id += 1
                                    await self.__cleanup_downstream_tasks()
                                else:
                                    logger.info(f"Not starting a cleanup because {num_words} number of words are lesser {self.number_of_words_for_interruption} and hence continuing,")
                                    continue
                            elif self.number_of_words_for_interruption == 0:
                                logger.info(f"Not interrupting")

                            self.last_response_time = time.time()
                            transcriber_message = message['data']

                            # Use last spoken timestamp to give out endpointing in nitro
                            logger.info(f"###### last spoken timestamp before changing {self.last_spoken_timestamp}")
                            self.last_spoken_timestamp = time.time() * 1000

                            if not response_started:
                                response_started = True

                            if self.nitro:
                                self.let_remaining_audio_pass_through = False
                                self.required_delay_before_speaking += self.incremental_delay
                                logger.info(f"Increase the incremental delay time {self.required_delay_before_speaking}")
                                if self.time_since_first_interim_result == -1:
                                    self.time_since_first_interim_result = time.time() * 1000
                                    logger.info(f"###### Updating Time since first interim result {self.time_since_first_interim_result}")
                                #In this case user has already started speaking
                                # Hence check the previous message if it's user or assistant
                                # If it's user, simply change user's message
                                # If it's assistant remover assistant message and append user
                                self.callee_silent = False
                            self.llm_response_generated = False
                            logger.info("###### Current transcript: {} Predicting next few tokens and changing last spoken timestampt to {}".format(transcriber_message, self.last_spoken_timestamp))
                            meta_info = self.__get_updated_meta_info(meta_info)
                            await self._handle_transcriber_output(next_task, transcriber_message, meta_info)

                        else:
                            logger.info(f"Got a null message")
                else:
                    logger.info(f"Processing http transcription for message {message}")
                    await self.__process_http_transcription(message)

        except Exception as e:
            traceback.print_exc()
            logger.error(f"Error in transcriber {e}")

    async def __process_http_transcription(self, message):
        meta_info = self.__get_updated_meta_info(message["meta_info"])
        include_latency = meta_info.get("include_latency", False)
        if include_latency:
            self.latency_dict[meta_info['request_id']]["transcriber"] = {"total_latency":  meta_info["transcriber_latency"], "audio_duration": meta_info["audio_duration"], "last_vocal_frame_timestamp": meta_info["last_vocal_frame_timestamp"] }

        sequence = message["meta_info"]["sequence"]
        next_task = self._get_next_step(sequence, "transcriber")
        self.transcriber_duration += message["meta_info"]["transcriber_duration"] if "transcriber_duration" in message["meta_info"] else 0
        #self.history.append({'role': 'user', 'content': message['data']})
        if self._is_preprocessed_flow():
            self.__update_preprocessed_tree_node()

        await self._handle_transcriber_output(next_task, message['data'], meta_info)


    #################################################################
    # Synthesizer task
    #################################################################
    def __enqueue_chunk(self, chunk, i, number_of_chunks, meta_info):
        logger.info(f"Meta_info of chunk {meta_info} {i} {number_of_chunks}")
        meta_info['chunk_id'] = i
        copied_meta_info = copy.deepcopy(meta_info)
        if i == 0 and "is_first_chunk" in meta_info and meta_info["is_first_chunk"]:
            logger.info(f"##### Sending first chunk")
            copied_meta_info["is_first_chunk_of_entire_response"] = True

        if i == number_of_chunks - 1 and (meta_info['sequence_id'] == -1 or ("end_of_synthesizer_stream" in meta_info and meta_info['end_of_synthesizer_stream'])):
            logger.info(f"##### Truly a final chunk")
            copied_meta_info["is_final_chunk_of_entire_response"] = True

        self.buffered_output_queue.put_nowait(create_ws_data_packet(chunk, copied_meta_info))

    async def __listen_synthesizer(self):
        try:
            while not self.conversation_ended:
                logger.info("Listening to synthesizer")
                try:
                    async for message in self.tools["synthesizer"].generate():
                        meta_info = message.get("meta_info", {})
                        is_first_message = meta_info.get("is_first_message", False)
                        sequence_id = meta_info.get("sequence_id", None)

                        # Check if the message is valid to process
                        if is_first_message or (not self.conversation_ended and sequence_id in self.sequence_ids):
                            logger.info(f"Processing message with sequence_id: {sequence_id}")
                            first_chunk_generation_timestamp = time.time()
                            meta_info["synthesizer_latency"] = first_chunk_generation_timestamp - meta_info.get(
                                "synthesizer_start_time", 0)
                            self.synthesizer_latencies.append(meta_info["synthesizer_latency"])
                            self.average_synthesizer_latency = sum(self.synthesizer_latencies) / len(
                                self.synthesizer_latencies)

                            if self.stream:
                                if meta_info.get("is_first_chunk", False):
                                    first_chunk_generation_timestamp = time.time()
                                    meta_info["synthesizer_first_chunk_latency"] = first_chunk_generation_timestamp - \
                                                                                   meta_info["synthesizer_start_time"]

                                if self.tools["output"].process_in_chunks(self.yield_chunks):
                                    number_of_chunks = math.ceil(len(message['data']) / self.output_chunk_size)
                                    for chunk_idx, chunk in enumerate(
                                            yield_chunks_from_memory(message['data'], chunk_size=self.output_chunk_size)
                                    ):
                                        self.__enqueue_chunk(chunk, chunk_idx, number_of_chunks, meta_info)
                                else:
                                    self.buffered_output_queue.put_nowait(message)
                            else:
                                # Non-streaming output
                                logger.info("Stream not enabled, sending entire audio")
                                self.latency_dict[meta_info["request_id"]]["synthesizer"] = {
                                    "synthesizer_first_chunk_latency": meta_info.get("synthesizer_first_chunk_latency",
                                                                                     0),
                                    "average_latency": self.average_synthesizer_latency,
                                }
                                await self.tools["output"].handle(message)

                            convert_to_request_log(
                                message=meta_info.get("text", ""),
                                meta_info=meta_info,
                                component="synthesizer",
                                direction="response",
                                model=self.synthesizer_provider,
                                is_cached=meta_info.get("is_cached", False),
                                engine=self.tools['synthesizer'].get_engine(),
                                run_id=self.run_id
                            )
                        else:
                            logger.info(f"Skipping message with sequence_id: {sequence_id}")

                        # Give control to other tasks
                        await asyncio.sleep(0.2)

                except asyncio.CancelledError:
                    logger.info("Synthesizer task was cancelled.")
                    #await self.handle_cancellation("Synthesizer task was cancelled.")
                    break
                except Exception as e:
                    logger.error(f"Error in synthesizer: {e}", exc_info=True)
                    break

            logger.info("Exiting __listen_synthesizer gracefully.")

        except asyncio.CancelledError:
            logger.info("Synthesizer task cancelled outside loop.")
            #await self.handle_cancellation("Synthesizer task was cancelled outside loop.")
        except Exception as e:
            logger.error(f"Unexpected error in __listen_synthesizer: {e}", exc_info=True)
        finally:
            await self.tools["synthesizer"].cleanup()

    async def __send_preprocessed_audio(self, meta_info, text):
        meta_info = copy.deepcopy(meta_info)

        # if self.first_message_passed is True else False. chunking->false to make it interrupted
        yield_in_chunks = self.yield_chunks
        try:
            #TODO: Either load IVR audio into memory before call or user s3 iter_cunks
            # This will help with interruption in IVR
            audio_chunk = None
            if self.turn_based_conversation or self.task_config['tools_config']['output'] == "default":
                audio_chunk = await get_raw_audio_bytes(text, self.assistant_name,
                                                                self.task_config["tools_config"]["output"][
                                                                    "format"], local=self.is_local,
                                                                assistant_id=self.assistant_id)
                logger.info("Sending preprocessed audio")
                meta_info["format"] = self.task_config["tools_config"]["output"]["format"]
                await self.tools["output"].handle(create_ws_data_packet(audio_chunk, meta_info))
            else:
                if meta_info.get('message_category', None ) == 'filler':
                    logger.info(f"Getting {text} filler from local fs")
                    audio = await get_raw_audio_bytes(f'{self.filler_preset_directory}/{text}.wav', local= True, is_location=True)
                    yield_in_chunks = False
                    if not self.turn_based_conversation and self.task_config['tools_config']['output'] != "default":
                        logger.info(f"Got to convert it to pcm")
                        audio_chunk = wav_bytes_to_pcm(resample(audio, format = "wav", target_sample_rate = 8000 ))
                        meta_info["format"] = "pcm"
                else:
                    start_time = time.perf_counter()
                    audio_chunk = await get_raw_audio_bytes(text, self.assistant_name,
                                                                'pcm', local=self.is_local,
                                                                assistant_id=self.assistant_id)
                    if meta_info['text'] == '':
                        audio_chunk = None
                    logger.info(f"Time to get response from S3 {time.perf_counter() - start_time }")
                    if not self.buffered_output_queue.empty():
                        logger.info(f"Output queue was not empty and hence emptying it")
                        self.buffered_output_queue = asyncio.Queue()
                    meta_info["format"] = "pcm"
                    if 'message_category' in meta_info and meta_info['message_category'] == "agent_welcome_message":
                        if audio_chunk is None:
                            logger.info(f"File doesn't exist in S3. Hence we're synthesizing it from synthesizer")
                            meta_info['cached'] = False
                            await self._synthesize(create_ws_data_packet(meta_info['text'], meta_info= meta_info))
                            return
                        else:
                            logger.info(f"Sending the agent welcome message")
                            meta_info['is_first_chunk'] = True
                if yield_in_chunks and audio_chunk is not None:
                    i = 0
                    number_of_chunks = math.ceil(len(audio_chunk)/self.output_chunk_size)
                    logger.info(f"Audio chunk size {len(audio_chunk)}, chunk size {self.output_chunk_size}")
                    for chunk in yield_chunks_from_memory(audio_chunk, chunk_size=self.output_chunk_size):
                        self.__enqueue_chunk(chunk, i, number_of_chunks, meta_info)
                        i +=1
                elif audio_chunk is not None:
                    meta_info['chunk_id'] = 1
                    meta_info["is_first_chunk_of_entire_response"] = True
                    meta_info["is_final_chunk_of_entire_response"] = True
                    message = create_ws_data_packet(audio_chunk, meta_info)
                    logger.info(f"Yield in chunks is false and hence sending a full")
                    self.buffered_output_queue.put_nowait(message)

        except Exception as e:
            traceback.print_exc()
            logger.error(f"Something went wrong {e}")

    async def _synthesize(self, message):
        meta_info = message["meta_info"]
        text = message["data"]
        meta_info["type"] = "audio"
        meta_info["synthesizer_start_time"] = time.time()
        try:
            if not self.conversation_ended and ('is_first_message' in meta_info and meta_info['is_first_message'] or message["meta_info"]["sequence_id"] in self.sequence_ids):
                if meta_info["is_md5_hash"]:
                    logger.info('sending preprocessed audio response to {}'.format(self.task_config["tools_config"]["output"]["provider"]))
                    await self.__send_preprocessed_audio(meta_info, text)

                elif self.synthesizer_provider in SUPPORTED_SYNTHESIZER_MODELS.keys():
                    # self.sequence_ids.add(meta_info["sequence_id"])
                    # logger.info(f"After adding into sequence id {self.sequence_ids}")
                    convert_to_request_log(message = text, meta_info= meta_info, component="synthesizer", direction="request", model = self.synthesizer_provider, engine=self.tools['synthesizer'].get_engine(), run_id= self.run_id)
                    logger.info('##### sending text to {} for generation: {} '.format(self.synthesizer_provider, text))
                    if 'cached' in message['meta_info'] and meta_info['cached'] is True:
                        logger.info(f"Cached response and hence sending preprocessed text")
                        convert_to_request_log(message = text, meta_info= meta_info, component="synthesizer", direction="response", model = self.synthesizer_provider, is_cached= True, engine=self.tools['synthesizer'].get_engine(), run_id= self.run_id)
                        await self.__send_preprocessed_audio(meta_info, get_md5_hash(text))
                    else:
                        self.synthesizer_characters += len(text)
                        await self.tools["synthesizer"].push(message)
                else:
                    logger.info("other synthesizer models not supported yet")
            else:
                logger.info(f"{message['meta_info']['sequence_id']} is not in sequence ids  {self.sequence_ids} and hence not synthesizing this")

        except Exception as e:
            traceback.print_exc()
            logger.error(f"Error in synthesizer: {e}")

    ############################################################
    # Output handling
    ############################################################

    async def __send_first_message(self, message):
        meta_info = self.__get_updated_meta_info()
        sequence = meta_info["sequence"]
        next_task = self._get_next_step(sequence, "transcriber")
        await self._handle_transcriber_output(next_task, message, meta_info)
        self.time_since_first_interim_result = (time.time() * 1000) - 1000

    async def __handle_initial_silence(self, duration=5):
        while True:
            logger.info(f"Checking for initial silence {duration}")
            #logger.info(f"Woke up from my slumber {self.callee_silent}, {self.history}, {self.interim_history}")
            if self.first_message_passed and self.callee_silent and len(self.history) == 1 and len(self.interim_history) == 1 and time.time() - self.first_message_passing_time > duration:
                logger.info(f"Callee was silent and hence speaking Hello on callee's behalf")
                await self.__send_first_message("Hello")
                break
            elif len(self.history) > 1:
                break
            await asyncio.sleep(3)
        self.background_check_task = None

    def __process_latency_data(self, message):
        utterance_end = message['meta_info'].get("utterance_end", None)
        overall_first_byte_latency = time.time() - message['meta_info']['utterance_end'] if utterance_end is not None else 0
        transcriber_latency = message["meta_info"].get("transcriber_latency", 0) if utterance_end is not None else 0
        first_llm_buffer_latency = message["meta_info"].get("llm_latency", 0) if utterance_end is not None else 0
        synthesizer_first_chunk_latency = message["meta_info"].get("synthesizer_latency", 0) if utterance_end is not None else 0

        if utterance_end is None:
            logger.info(f"First chunk is none")

        latency_metrics = {
            "transcriber": {
                "utterance_end": utterance_end,
                "latency": transcriber_latency,
                "average_latency": self.average_transcriber_latency
                },
            "llm": {
                "first_llm_buffer_latency" : first_llm_buffer_latency,
                "average_latency": self.average_llm_latency,
                },
            "synthesizer": {
                "synthesizer_first_chunk_latency": synthesizer_first_chunk_latency,
                "average_latency": self.average_synthesizer_latency
                },
            "overall_first_byte_latency": overall_first_byte_latency,

            }

        if message['meta_info']["request_id"] not in self.latency_dict:
            self.latency_dict[message['meta_info']["request_id"]] = latency_metrics
            logger.info("LATENCY METRICS FOR {} are {}".format(message['meta_info']["request_id"], latency_metrics))

    #Currently this loop only closes in case of interruption
    # but it shouldn't be the case.
    async def __process_output_loop(self):
        try:
            num_chunks = 0
            while True:
                if (not self.let_remaining_audio_pass_through) and self.first_message_passed:
                    time_since_first_interim_result = (time.time() * 1000) - self.time_since_first_interim_result if self.time_since_first_interim_result != -1 else -1
                    logger.info(f"##### It's been {time_since_first_interim_result} ms since first  interim result and required time to wait for it is {self.required_delay_before_speaking}. Hence sleeping for 100ms. self.time_since_first_interim_result {self.time_since_first_interim_result}")
                    if time_since_first_interim_result != -1 and time_since_first_interim_result < self.required_delay_before_speaking:
                        await asyncio.sleep(0.1) #sleep for 100ms and continue
                        continue
                    else:
                        logger.info(f"First interim result hasn't been gotten yet and hence sleeping ")
                        await asyncio.sleep(0.1)

                    logger.info(f"##### Got to wait {self.required_delay_before_speaking} ms before speaking and alreasy waited {time_since_first_interim_result} since the first interim result")

                elif self.let_remaining_audio_pass_through:
                    time_since_first_interim_result = (time.time() *1000)- self.time_since_first_interim_result if self.time_since_first_interim_result != -1 else -1
                    logger.info(f"##### In elif been {time_since_first_interim_result} ms since first  interim result and required time to wait for it is {self.required_delay_before_speaking}. Hence sleeping for 100ms. self.time_since_first_interim_result {self.time_since_first_interim_result}")
                    if time_since_first_interim_result != -1 and time_since_first_interim_result < self.required_delay_before_speaking:
                        await asyncio.sleep(0.1) #sleep for 100ms and continue
                        continue
                else:
                    logger.info(f"Started transmitting at {time.time()}")

                message = await self.buffered_output_queue.get()
                chunk_id = message['meta_info']['chunk_id']

                logger.info("##### Start response is True for {} and hence starting to speak {} Current sequence ids {}".format(chunk_id, message['meta_info'], self.sequence_ids))
                if "end_of_conversation" in message['meta_info']:
                    await self.__process_end_of_conversation()

                if 'sequence_id' in message['meta_info'] and message["meta_info"]["sequence_id"] in self.sequence_ids:
                    num_chunks += 1
                    await self.tools["output"].handle(message)
                    duration = calculate_audio_duration(len(message["data"]), self.sampling_rate, format = message['meta_info']['format'])
                    logger.info(f"Duration of the byte {duration}")
                    self.conversation_recording['output'].append({'data': message['data'], "start_time": time.time(), "duration": duration})
                else:
                    logger.info(f'{message["meta_info"]["sequence_id"]} is not in {self.sequence_ids} and hence not speaking')
                    continue

                if "is_final_chunk_of_entire_response" in message['meta_info'] and message['meta_info']['is_final_chunk_of_entire_response']:
                    self.started_transmitting_audio = False
                    logger.info("##### End of synthesizer stream and ")

                    #If we're sending the message to check if user is still here, don't set asked_if_user_is_still_there to True
                    if message['meta_info'].get('text', '') != self.check_user_online_message:
                        self.asked_if_user_is_still_there = False

                    num_chunks = 0
                    self.turn_id += 1
                    if not self.first_message_passed:
                        self.first_message_passed = True
                        logger.info(f"Making first message passed as True")
                        self.first_message_passing_time = time.time()
                        if len(self.transcriber_message) != 0:
                            logger.info(f"Sending the first message as the first message is still not passed and we got a response")
                            await self.__send_first_message(self.transcriber_message)
                            self.transcriber_message = ''

                if "is_first_chunk_of_entire_response" in message['meta_info'] and message['meta_info']['is_first_chunk_of_entire_response']:
                    logger.info(f"First chunk stuff")
                    self.started_transmitting_audio = True if "is_final_chunk_of_entire_response" not in message['meta_info'] else False
                    self.consider_next_transcript_after = time.time() + self.duration_to_prevent_accidental_interruption
                    self.__process_latency_data(message)
                else:
                    # Sleep until this particular audio frame is spoken only if the duration for the frame is atleast 500ms
                    if duration > 0:
                        logger.info(f"##### Sleeping for {duration} to maintain quueue on our side {self.sampling_rate}")
                        await asyncio.sleep(duration - 0.030) #30 milliseconds less
                if message['meta_info']['sequence_id'] != -1: #Making sure we only track the conversation's last transmitted timesatamp
                    self.last_transmitted_timestamp = time.time()
                logger.info(f"##### Updating Last transmitted timestamp to {self.last_transmitted_timestamp}")

        except Exception as e:
            traceback.print_exc()
            logger.error(f'Error in processing message output')

    async def __check_for_completion(self):
        logger.info(f"Starting task to check for completion")
        while True:
            await asyncio.sleep(2)
            if self.last_transmitted_timestamp == 0:
                logger.info(f"Last transmitted timestamp is simply 0 and hence continuing")
                continue

            time_since_last_spoken_ai_word = (time.time() - self.last_transmitted_timestamp)
            if time_since_last_spoken_ai_word > self.hang_conversation_after and self.time_since_last_spoken_human_word < self.last_transmitted_timestamp:
                logger.info(f"{time_since_last_spoken_ai_word} seconds since last spoken time stamp and hence cutting the phone call and last transmitted timestampt ws {self.last_transmitted_timestamp} and time since last spoken human word {self.time_since_last_spoken_human_word}")
                await self.__process_end_of_conversation()
                break

            elif time_since_last_spoken_ai_word > self.trigger_user_online_message_after and not self.asked_if_user_is_still_there and self.time_since_last_spoken_human_word < self.last_transmitted_timestamp:
                logger.info(f"Asking if the user is still there")
                self.asked_if_user_is_still_there = True

                if self.check_if_user_online:
                    if self.should_record:
                        meta_info={'io': 'default', "request_id": str(uuid.uuid4()), "cached": False, "sequence_id": -1, 'format': 'wav'}
                        await self._synthesize(create_ws_data_packet(self.check_user_online_message, meta_info= meta_info))
                    else:
                        meta_info={'io': self.tools["output"].get_provider(), "request_id": str(uuid.uuid4()), "cached": False, "sequence_id": -1, 'format': 'pcm'}
                        await self._synthesize(create_ws_data_packet(self.check_user_online_message, meta_info= meta_info))

                # Just in case we need to clear messages sent before
                await self.tools["output"].handle_interruption()
            else:
                logger.info(f"Only {time_since_last_spoken_ai_word} seconds since last spoken time stamp and hence not cutting the phone call")

    async def __check_for_backchanneling(self):
        while True:
            if self.callee_speaking and time.time() - self.callee_speaking_start_time > self.backchanneling_start_delay:
                filename = random.choice(self.filenames)
                logger.info(f"Should send a random backchanneling words and sending them {filename}")
                audio = await get_raw_audio_bytes(f"{self.backchanneling_audios}/{filename}", local= True, is_location=True)
                if not self.turn_based_conversation and self.task_config['tools_config']['output'] != "default":
                    audio = resample(audio, target_sample_rate= 8000, format="wav")
                    audio = wav_bytes_to_pcm(audio)
                await self.tools["output"].handle(create_ws_data_packet(audio, self.__get_updated_meta_info()))
            else:
                logger.info(f"Callee isn't speaking and hence not sending or {time.time() - self.callee_speaking_start_time} is not greater than {self.backchanneling_start_delay}")
            await asyncio.sleep(self.backchanneling_message_gap)

    async def __first_message(self, timeout=10.0):
        logger.info(f"Executing the first message task")
        try:
            start_time = asyncio.get_running_loop().time()
            while True:
                elapsed_time = asyncio.get_running_loop().time() - start_time
                if elapsed_time > timeout:
                    await self.__process_end_of_conversation()
                    logger.warning("Timeout reached while waiting for stream_sid")
                    break

                if not self.stream_sid and not self.default_io:
                    stream_sid = self.tools["input"].get_stream_sid()
                    if stream_sid is not None:
                        logger.info(f"Got stream sid and hence sending the first message {stream_sid}")
                        self.stream_sid = stream_sid
                        text = self.kwargs.get('agent_welcome_message', None)
                        logger.info(f"Generating {text}")
                        meta_info = {'io': self.tools["output"].get_provider(), 'message_category': 'agent_welcome_message', 'stream_sid': stream_sid, "request_id": str(uuid.uuid4()), "cached": True, "sequence_id": -1, 'format': self.task_config["tools_config"]["output"]["format"], 'text': text}
                        await self._synthesize(create_ws_data_packet(text, meta_info=meta_info))
                        break
                    else:
                        logger.info(f"Stream id is still None, so not passing it")
                        await asyncio.sleep(0.01) #Sleep for half a second to see if stream id goes past None
                elif self.default_io:
                    logger.info(f"Shouldn't record")
                    # meta_info={'io': 'default', 'is_first_message': True, "request_id": str(uuid.uuid4()), "cached": True, "sequence_id": -1, 'format': 'wav'}
                    # await self._synthesize(create_ws_data_packet(self.kwargs['agent_welcome_message'], meta_info= meta_info))
                    break

        except Exception as e:
            logger.error(f"Error happeneed {e}")

    async def __start_transmitting_ambient_noise(self):
        try:
            audio = await get_raw_audio_bytes(f'{os.getenv("AMBIENT_NOISE_PRESETS_DIR")}/{self.soundtrack}', local= True, is_location=True)
            audio = resample(audio, self.sampling_rate, format = "wav")
            if self.task_config["tools_config"]["output"]["provider"] in SUPPORTED_OUTPUT_TELEPHONY_HANDLERS.keys():
                audio = wav_bytes_to_pcm(audio)
            logger.info(f"Length of audio {len(audio)} {self.sampling_rate}")
            if self.should_record:
                meta_info={'io': 'default', 'message_category': 'ambient_noise', "request_id": str(uuid.uuid4()), "sequence_id": -1, "type":'audio', 'format': 'wav'}
            else:

                meta_info={'io': self.tools["output"].get_provider(), 'message_category': 'ambient_noise', 'stream_sid': self.stream_sid , "request_id": str(uuid.uuid4()), "cached": True, "type":'audio', "sequence_id": -1, 'format': 'pcm'}
            while True:
                logger.info(f"Before yielding ambient noise")
                for chunk in yield_chunks_from_memory(audio, self.output_chunk_size*2 ):
                    if not self.started_transmitting_audio:
                        logger.info(f"Transmitting ambient noise {len(chunk)}")
                        await self.tools["output"].handle(create_ws_data_packet(chunk, meta_info=meta_info))
                    logger.info("Sleeping for 800 ms")
                    await asyncio.sleep(0.5)
        except Exception as e:
            logger.error(f"Something went wrong while transmitting noise {e}")

    async def run(self):
        try:
            if self._is_conversation_task():
                # Create transcriber and synthesizer tasks
                logger.info("starting task_id {}".format(self.task_id))
                tasks = [asyncio.create_task(self.tools['input'].handle())]
                if not self.turn_based_conversation:
                    self.background_check_task = asyncio.create_task(self.__handle_initial_silence(duration=15))
                if "transcriber" in self.tools:
                    tasks.append(asyncio.create_task(self._listen_transcriber()))
                    self.transcriber_task = asyncio.create_task(self.tools["transcriber"].run())

                if self.turn_based_conversation and self._is_conversation_task():
                    logger.info(
                        "Since it's connected through dashboard, I'll run listen_llm_tas too in case user wants to simply text")
                    self.llm_queue_task = asyncio.create_task(self._listen_llm_input_queue())

                if "synthesizer" in self.tools and self._is_conversation_task() and not self.turn_based_conversation:
                    logger.info("Starting synthesizer task")
                    try:
                        self.synthesizer_task = asyncio.create_task(self.__listen_synthesizer())
                    except asyncio.CancelledError as e:
                        logger.error(f'Synth task got cancelled {e}')
                        traceback.print_exc()

                logger.info(f"Starting the first message task {self.enforce_streaming}")
                self.output_task = asyncio.create_task(self.__process_output_loop())
                if not self.turn_based_conversation or self.enforce_streaming:
                    logger.info(f"Setting up other servers")
                    self.first_message_task = asyncio.create_task(self.__first_message())
                    #if not self.use_llm_to_determine_hangup :
                    # By default we will hang up after x amount of silence
                    # We still need to
                    self.hangup_task = asyncio.create_task(self.__check_for_completion())

                    if self.should_backchannel:
                        self.backchanneling_task = asyncio.create_task(self.__check_for_backchanneling())
                    if self.ambient_noise:
                        logger.info(f"Transmitting ambient noise")
                        self.ambient_noise_task = asyncio.create_task(self.__start_transmitting_ambient_noise())
                try:
                    await asyncio.gather(*tasks)
                except asyncio.CancelledError as e:
                    logger.error(f'task got cancelled {e}')
                    traceback.print_exc()
                except Exception as e:
                    traceback.print_exc()
                    logger.error(f"Error: {e}")

                logger.info("Conversation completed")
            else:
                # Run agent followup tasks
                try:
                    if self.task_config["task_type"] == "webhook":
                        await self._process_followup_task()
                    else:
                        await self._run_llm_task(self.input_parameters)
                except Exception as e:
                    logger.error(f"Could not do llm call: {e}")
                    raise Exception(e)

        except asyncio.CancelledError as e:
            # Cancel all tasks on cancel
            traceback.print_exc()
            self.transcriber_task.cancel()
            await self.handle_cancellation(f"Websocket got cancelled {self.task_id}")

        except Exception as e:
            # Cancel all tasks on error
            await self.handle_cancellation(f"Exception occurred {e}")
            raise Exception(e)

        finally:
            # Construct output
            tasks_to_cancel = []
            if "synthesizer" in self.tools and self.synthesizer_task is not None:
                tasks_to_cancel.append(self.tools["synthesizer"].cleanup())
                tasks_to_cancel.append(process_task_cancellation(self.synthesizer_task, 'synthesizer_task'))
                tasks_to_cancel.append(process_task_cancellation(self.synthesizer_monitor_task, 'synthesizer_monitor_task'))

            if self._is_conversation_task():
                output = {"messages": self.history, "conversation_time": time.time() - self.start_time,
                    "label_flow": self.label_flow, "call_sid": self.call_sid, "stream_sid": self.stream_sid,
                    "transcriber_duration": self.transcriber_duration,
                    "synthesizer_characters": self.tools['synthesizer'].get_synthesized_characters(), "ended_by_assistant": self.ended_by_assistant,
                    "latency_dict": self.latency_dict}

                tasks_to_cancel.append(process_task_cancellation(self.output_task,'output_task'))
                tasks_to_cancel.append(process_task_cancellation(self.hangup_task,'hangup_task'))
                tasks_to_cancel.append(process_task_cancellation(self.backchanneling_task, 'backchanneling_task'))
                tasks_to_cancel.append(process_task_cancellation(self.ambient_noise_task, 'ambient_noise_task'))
                tasks_to_cancel.append(process_task_cancellation(self.background_check_task, 'background_check_task'))
                tasks_to_cancel.append(process_task_cancellation(self.first_message_task, 'first_message_task'))

                if self.should_record:
                    output['recording_url'] = await save_audio_file_to_s3(self.conversation_recording, self.sampling_rate, self.assistant_id, self.run_id)

                if self.task_config['tools_config']['output']['provider'] == "daily":
                    logger.info("calling release function")
                    await self.tools['output'].release_call()

            else:
                output = self.input_parameters
                if self.task_config["task_type"] == "extraction":
                    output = { "extracted_data" : self.extracted_data, "task_type": "extraction"}
                elif self.task_config["task_type"] == "summarization":
                    logger.info(f"self.summarized_data {self.summarized_data}")
                    output = {"summary" : self.summarized_data, "task_type": "summarization"}
                elif self.task_config["task_type"] == "webhook":
                    output = {"status": self.webhook_response, "task_type": "webhook"}

            await asyncio.gather(*tasks_to_cancel)
            return output

    async def handle_cancellation(self, message):
        try:
            # Cancel all tasks on cancellation
            tasks = [t for t in asyncio.all_tasks() if t is not asyncio.current_task()]
            logger.info(f"tasks {len(tasks)}")
            for task in tasks:
                await process_task_cancellation(task, task.get_name())
                logger.info(f"Cancelling task {task.get_name()}")
                task.cancel()
            logger.info(message)
        except Exception as e:
            traceback.print_exc()
            logger.info(e)<|MERGE_RESOLUTION|>--- conflicted
+++ resolved
@@ -987,15 +987,9 @@
         should_bypass_synth = 'bypass_synth' in meta_info and meta_info['bypass_synth'] == True
         filler = random.choice((FILLER_DICT[filler_class]))
         await self._handle_llm_output(next_step, filler, should_bypass_synth, new_meta_info, is_filler = True)
-<<<<<<< HEAD
     
     async def __execute_function_call(self, tool_call_id, is_lite_llm, url, method, param, api_token, model_args, meta_info, next_step, called_fun, **resp):
         self.check_if_user_online = False 
-=======
-
-    async def __execute_function_call(self, url, method, param, api_token, model_args, meta_info, next_step, called_fun, **resp):
-        self.check_if_user_online = False
->>>>>>> 29abb142
 
         if called_fun.startswith("transfer_call"):
             logger.info(f"Transfer call function called param {param}. First sleeping for 2 seconds to make sure we're done speaking the filler")
