--- conflicted
+++ resolved
@@ -1,13 +1,11 @@
+import asyncio
 import json
 from dotenv import load_dotenv
 import time
 import uuid
 from agents.helpers.logger_config import configure_logger
-from deepgram import Deepgram
 
 load_dotenv()
-
-
 logger = configure_logger(__name__)
 
 
@@ -22,63 +20,15 @@
         self.last_vocal_frame_time = None
         self.previous_request_id = None
         self.current_request_id = None
-<<<<<<< HEAD
-        # self.vad_model, self.vad_utils = torch.hub.load(repo_or_dir='snakers4/silero-vad', model='silero_vad',
-        #                                                 force_reload=False)
-        # (self.get_speech_timestamps, self.save_audio, self.read_audio, self.VADIterator,
-        #  self.collect_chunks) = self.vad_utils
 
-    async def get_audio_confidence(self, audio_data):
-        t1 = time.time()
-        # logger.info('[START] computing confidence for audio at {}'.format(t1))
-        # confidence check of incoming audio
-        audio_int16 = np.frombuffer(audio_data, np.int16)
-        audio_float32 = int2float(audio_int16)
-        vad_time = time.time()
-        confidence = self.vad_model(torch.from_numpy(audio_float32), 16000).item()
-        #logger.info(f"VAD inference time {time.time() - vad_time} and vad confidence {confidence}")
-        if confidence > 0.5:
-            self.last_vocal_frame_time = time.time()
-        t2 = time.time()
-
-    async def send_heartbeat(self, ws):
-        try:
-            while True:
-                data = {'type': 'KeepAlive'}
-                await ws.send(json.dumps(data))
-                await asyncio.sleep(5)  # Send a heartbeat message every 5 seconds
-        except Exception as e:
-            logger.error('Error while sending: ' + str(e))
-            raise Exception("Something went wrong while sending heartbeats to {}".format(self.model))
-
-    async def sender(self, ws):
-        try:
-            while True:
-                ws_data_packet = await self.input_queue.get()
-                if 'eos' in ws_data_packet['meta_info'] and ws_data_packet['meta_info']['eos'] == True:
-                    await self._close(ws, data={"type": "CloseStream"})
-                    break
-
-                audio_data = ws_data_packet.get('data')
-                self.meta_info = ws_data_packet.get('meta_info')
-                logger.info(f"sending message to deepgram")
-                await asyncio.gather(ws.send(audio_data))
-                # if not self.stream:
-                #     transcription = await self._get_transcription_from_audio(audio_data)
-                # else:
-                #     await asyncio.gather(ws.send(audio_data))
-        except Exception as e:
-            logger.error('Error while sending: ' + str(e))
-            raise Exception("Something went wrong")
-=======
->>>>>>> f342fff8
-
+    @staticmethod
     def _get_transcription_from_audio(self, audio_data):
         logger.info(f"getting transcription from audio")
-        source = {'buffer': audio, 'mimetype': "audio/mpeg"}
-        options = { "smart_format": False, "model": "nova-2"}
+        source = {'buffer': audio_data, 'mimetype': "audio/mpeg"}
+        options = {"smart_format": False, "model": "nova-2"}
         response = dg_client.transcription.sync_prerecorded(source, options)
-    def update_meta_info(self, transcript):
+
+    def update_meta_info(self):
         self.meta_info['request_id'] = self.current_request_id if self.current_request_id else None
         self.meta_info['previous_request_id'] = self.previous_request_id
         self.meta_info['origin'] = "transcriber"
@@ -110,50 +60,6 @@
             logger.info(
                 f"No confidence for the last vocal timeframe. Over transcription time {transcription_completion_time - self.transcription_start_time}")
 
-<<<<<<< HEAD
-    async def receiver(self, ws):
-        curr_message = ""
-        async for msg in ws:
-            try:
-                logger.info(f"Got response from {self.model} {msg}")
-                msg = json.loads(msg)
-                if msg['type'] == "Metadata":
-                    logger.info(f"Got a summary object")
-                    yield create_ws_data_packet("transcriber_connection_closed", self.meta_info)
-                    return
-                transcript = msg['channel']['alternatives'][0]['transcript']
-
-                self.update_meta_info(transcript)
-
-                if transcript and len(transcript.strip()) != 0:
-                    if await self.signal_transcription_begin(msg):
-                        yield create_ws_data_packet("TRANSCRIBER_BEGIN", self.meta_info)
-
-                    curr_message += " " + transcript
-
-                if (msg["speech_final"] and self.callee_speaking) or not self.stream:
-                    yield create_ws_data_packet(curr_message, self.meta_info)
-                    curr_message = ""
-                    yield create_ws_data_packet("TRANSCRIBER_END", self.meta_info)
-                    self.callee_speaking = False
-                    self.last_vocal_frame_time = None
-                    self.previous_request_id = self.current_request_id
-                    self.current_request_id = None
-            except Exception as e:
-                traceback.print_exc()
-                logger.error(f"Error while getting transcriptions {e}")
-                yield create_ws_data_packet("TRANSCRIBER_END", self.meta_info)
-
-    async def toggle_connection(self):
-=======
-    def toggle_connection(self):
->>>>>>> f342fff8
-        self.connection_on = False
-        logger.info("existing the listening task")
-        await self.heartbeat_task.cancel()
-        await self.sender_task.cancel()
-
-
     @staticmethod
     async def _close(ws, data):
         try:
